
#Files containing evolution equations initial power spectrum module
POWERSPECTRUM ?= power_tilt
REIONIZATION ?= reionization
RECOMBINATION ?= recfast

BISPECTRUM ?= SeparableBispectrum

#Module doing non-linear scaling
NONLINEAR     ?= halofit_ppf

#Driver program
DRIVER        ?= inidriver.f90
#DRIVER       ?= sigma8.f90
#DRIVER       ?= tester.f90

Release: OUTPUT_DIR = Release
Debug: OUTPUT_DIR = Debug

Release: DLL_DIR = Releaselib
Debug: DLL_DIR = Debuglib

OUTPUT_DIR ?= Release
PYCAMB_OUTPUT_DIR ?= pycamb/camb
DLL_DIR ?= Releaselib


CAMBLIB       = libcamb_$(RECOMBINATION).a

F90WFLAGS     = -Waliasing -Wampersand -Wconversion -Wc-binding-type -Wintrinsics-std \
        -Wno-tabs -Wintrinsic-shadow -Wline-truncation -Wtarget-lifetime -Wreal-q-constant
# -Wsurprising -Wunused

F90FLAGS      = $(FFLAGS)
#F90FLAGS      += $(F90WFLAGS)

SF90FLAGS      = $(SFFLAGS) $(FFLAGS)

HEALPIXLD     = -L$(HEALPIXDIR)/lib -lhealpix -L$(FITSDIR) -l$(FITSLIB)
CAMBSRCS      = constants.f90 subroutines.f90 $(POWERSPECTRUM).f90 \
        $(RECOMBINATION).f90 $(REIONIZATION).f90 DarkEnergyInterface.f90 \
        modules.f90 bessels.f90 equations.f90 DarkEnergyFluid.f90 \
        DarkEnergyPPF.f90 $(NONLINEAR).f90 lensing.f90 \
        $(BISPECTRUM).f90 cmbmain.f90 camb.f90

CAMBOBJ       = $(patsubst %.f90,%.o,$(CAMBSRCS))
CAMBSO        = camb_python.f90

<<<<<<< HEAD
F90CRLINK     ?= -lstdc++
F90CRLINK     += -L$(FORUTILSPATH)/$(OUTPUT_DIR) -lforutils
=======
#F90CRLINK ?= -lstdc++
>>>>>>> 72d157e4

## CosmoRec
ifeq ($(RECOMBINATION),cosmorec)
COSMOREC_PATH ?=../CosmoRec/
GSL_LINK ?=-lgsl -lgslcblas
camb: libCosmoRec.a
$(CAMBLIB): libCosmoRec.a
F90CRLINK += -L$(COSMOREC_PATH) -lCosmoRec $(GSL_LINK) -lstdc++
endif


ifeq ($(RECOMBINATION),hyrec)
HYREC_PATH ?= ../HyRec/
camb: libhyrec.a
$(CAMBLIB): libhyrec.a
F90CRLINK += -L$(HYREC_PATH) -lhyrec
endif

default: camb

## python wrapper library only works with gfortran
ifeq ($(COMPILER),gfortran)
all: camb camblib.so libcamb
Release: camb camblib.so
Debug: camb camblib.so
else
all: camb libcamb
Release: camb
Debug: camb
endif

libcamb: directories
	$(MAKE) -C $(OUTPUT_DIR) -f ../Makefile_main $(CAMBLIB)

libcambso: directories_so
	$(MAKE) -C $(DLL_DIR) -f ../Makefile_main $(CAMBLIB) F90FLAGS="$(SF90FLAGS)"

camb: libcamb $(DRIVER)
	$(F90C) $(F90FLAGS) $(MODOUT) $(IFLAG)$(OUTPUT_DIR)/ $(IFLAG)$(FORUTILSPATH)/$(OUTPUT_DIR)/ \
		$(DRIVER) $(OUTPUT_DIR)/$(CAMBLIB) $(F90CRLINK) -o $@

camblib.so: libcambso $(CAMBSO)
	$(F90C) $(SF90FLAGS) $(SMODOUT) $(IFLAG)$(DLL_DIR)/ $(IFLAG)$(FORUTILSPATH)/$(OUTPUT_DIR)/  \
		$(CAMBSO) $(DLL_DIR)/$(CAMBLIB) $(F90CRLINK) -o $(DLL_DIR)/camblib.so
	cp $(DLL_DIR)/camblib.so $(PYCAMB_OUTPUT_DIR)


$(CAMBLIB): $(CAMBOBJ)
	$(AR) -r $@ $(CAMBOBJ)

camb_fits: directories writefits.f90 $(CAMBOBJ) $(DRIVER)
	$(F90C) $(F90FLAGS) -I$(HEALPIXDIR)/include $(CAMBOBJ) writefits.f90 $(DRIVER) \
		$(F90CRLINK) $(HEALPIXLD) -DWRITE_FITS -o $@

%.o: ../%.f90
	$(F90C) $(F90FLAGS) $(IFLAG)$(FORUTILSPATH)/$(OUTPUT_DIR)/ -c $< -o $*.o

%.o: ../%.F90
	$(F90C) $(F90FLAGS) $(IFLAG)$(FORUTILSPATH)/$(OUTPUT_DIR)/ -c $< -o $*.o

directories:
	mkdir -p $(OUTPUT_DIR)

directories_so:
	mkdir -p $(DLL_DIR)


clean:
	-rm -f *.o *.a *.d core *.mod *.optrpt *.d
	-rm -rf Release* Debug*

delete:
	rm -f camb	
	rm -f pycamb/camb/*.so

## CosmoRec make parts
cleanCR:
	cd $(COSMOREC_PATH); make tidy;

libCosmoRec.a:
	cd $(COSMOREC_PATH); make lib;

libhyrec.a:
	cd $(HYREC_PATH); make libhyrec.a;

export
-include *.d

.PHONY: clean directories libcamb Release Debug<|MERGE_RESOLUTION|>--- conflicted
+++ resolved
@@ -46,12 +46,7 @@
 CAMBOBJ       = $(patsubst %.f90,%.o,$(CAMBSRCS))
 CAMBSO        = camb_python.f90
 
-<<<<<<< HEAD
-F90CRLINK     ?= -lstdc++
 F90CRLINK     += -L$(FORUTILSPATH)/$(OUTPUT_DIR) -lforutils
-=======
-#F90CRLINK ?= -lstdc++
->>>>>>> 72d157e4
 
 ## CosmoRec
 ifeq ($(RECOMBINATION),cosmorec)
