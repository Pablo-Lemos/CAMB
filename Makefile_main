
#Files containing evolution equations initial power spectrum module
POWERSPECTRUM ?= power_tilt
REIONIZATION ?= reionization
RECOMBINATION ?= recfast

BISPECTRUM ?= SeparableBispectrum

#Module doing non-linear scaling
NONLINEAR     ?= halofit_ppf

#Driver program
DRIVER        ?= inidriver.f90
#DRIVER       ?= sigma8.f90
#DRIVER       ?= tester.f90

Release: OUTPUT_DIR = Release
Debug: OUTPUT_DIR = Debug

Release: DLL_DIR = Releaselib
Debug: DLL_DIR = Debuglib

OUTPUT_DIR ?= Release
PYCAMB_OUTPUT_DIR ?= pycamb/camb
DLL_DIR ?= Releaselib


<<<<<<< HEAD

CAMBLIB       = libcamb_$(RECOMBINATION).a

F90WFLAGS     = -Waliasing -Wampersand -Wconversion -Wc-binding-type -Wintrinsics-std \
        -Wno-tabs -Wintrinsic-shadow -Wline-truncation -Wtarget-lifetime -Wreal-q-constant
# -Wsurprising -Wunused
=======
CAMBLIB       = $(OUTPUT_DIR)/libcamb_$(RECOMBINATION).a
>>>>>>> f39fd6a1

F90FLAGS      = $(FFLAGS)
#F90FLAGS      += $(F90WFLAGS)

SF90FLAGS      = $(SFFLAGS) $(FFLAGS)

HEALPIXLD     = -L$(HEALPIXDIR)/lib -lhealpix -L$(FITSDIR) -l$(FITSLIB)
CAMBSRCS      = constants.f90 subroutines.f90 $(POWERSPECTRUM).f90 \
        $(RECOMBINATION).f90 $(REIONIZATION).f90 DarkEnergyInterface.f90 \
        modules.f90 bessels.f90 equations.f90 DarkEnergyFluid.f90 \
        DarkEnergyPPF.f90 $(NONLINEAR).f90 lensing.f90 \
        $(BISPECTRUM).f90 cmbmain.f90 camb.f90

CAMBOBJ       = $(patsubst %.f90,%.o,$(CAMBSRCS))
CAMBSO        = camb_python.f90

F90CRLINK     ?= -lstdc++
F90CRLINK     += -L$(FORUTILSPATH)/$(OUTPUT_DIR) -lforutils

## CosmoRec
ifeq ($(RECOMBINATION),cosmorec)
COSMOREC_PATH ?=../CosmoRec/
GSL_LINK ?=-lgsl -lgslcblas
camb: libCosmoRec.a
$(CAMBLIB): libCosmoRec.a
F90CRLINK += -L$(COSMOREC_PATH) -lCosmoRec $(GSL_LINK)
endif


ifeq ($(RECOMBINATION),hyrec)
HYREC_PATH ?= ../HyRec/
camb: libhyrec.a
$(CAMBLIB): libhyrec.a
F90CRLINK += -L$(HYREC_PATH) -lhyrec
endif

default: camb

## python wrapper library only works with gfortran
ifeq ($(COMPILER),gfortran)
all: camb camblib.so libcamb
Release: camb camblib.so
Debug: camb camblib.so
else
all: camb libcamb
Release: camb
Debug: camb
endif

libcamb: directories
	$(MAKE) -C $(OUTPUT_DIR) -f ../Makefile_main $(CAMBLIB)

libcambso: directories_so
	$(MAKE) -C $(DLL_DIR) -f ../Makefile_main $(CAMBLIB) F90FLAGS="$(SF90FLAGS)"

camb: libcamb $(DRIVER)
	$(F90C) $(F90FLAGS) $(MODOUT) $(IFLAG)$(OUTPUT_DIR)/ $(IFLAG)$(FORUTILSPATH)/$(OUTPUT_DIR)/ \
		$(DRIVER) $(OUTPUT_DIR)/$(CAMBLIB) $(F90CRLINK) -o $@

camblib.so: libcambso $(CAMBSO)
	$(F90C) $(SF90FLAGS) $(SMODOUT) $(IFLAG)$(DLL_DIR)/ $(IFLAG)$(FORUTILSPATH)/$(OUTPUT_DIR)/  \
		$(CAMBSO) $(DLL_DIR)/$(CAMBLIB) $(F90CRLINK) -o $(DLL_DIR)/camblib.so
	cp $(DLL_DIR)/camblib.so $(PYCAMB_OUTPUT_DIR)


$(CAMBLIB): $(CAMBOBJ)
	$(AR) -r $@ $(CAMBOBJ)

camb_fits: directories writefits.f90 $(CAMBOBJ) $(DRIVER)
	$(F90C) $(F90FLAGS) -I$(HEALPIXDIR)/include $(CAMBOBJ) writefits.f90 $(DRIVER) \
		$(F90CRLINK) $(HEALPIXLD) -DWRITE_FITS -o $@

%.o: ../%.f90
	$(F90C) $(F90FLAGS) $(IFLAG)$(FORUTILSPATH)/$(OUTPUT_DIR)/ -c $< -o $*.o

%.o: ../%.F90
	$(F90C) $(F90FLAGS) $(IFLAG)$(FORUTILSPATH)/$(OUTPUT_DIR)/ -c $< -o $*.o

directories:
	mkdir -p $(OUTPUT_DIR)

directories_so:
	mkdir -p $(DLL_DIR)


clean:
	-rm -f *.o *.a *.d core *.mod *.optrpt *.d
	-rm -rf Release* Debug*

## CosmoRec make parts
cleanCR:
	cd $(COSMOREC_PATH); make tidy;

libCosmoRec.a:
	cd $(COSMOREC_PATH); make lib;

libhyrec.a:
	cd $(HYREC_PATH); make libhyrec.a;

export
-include *.d

.PHONY: clean directories libcamb Release Debug<|MERGE_RESOLUTION|>--- conflicted
+++ resolved
@@ -25,16 +25,11 @@
 DLL_DIR ?= Releaselib
 
 
-<<<<<<< HEAD
-
 CAMBLIB       = libcamb_$(RECOMBINATION).a
 
 F90WFLAGS     = -Waliasing -Wampersand -Wconversion -Wc-binding-type -Wintrinsics-std \
         -Wno-tabs -Wintrinsic-shadow -Wline-truncation -Wtarget-lifetime -Wreal-q-constant
 # -Wsurprising -Wunused
-=======
-CAMBLIB       = $(OUTPUT_DIR)/libcamb_$(RECOMBINATION).a
->>>>>>> f39fd6a1
 
 F90FLAGS      = $(FFLAGS)
 #F90FLAGS      += $(F90WFLAGS)
