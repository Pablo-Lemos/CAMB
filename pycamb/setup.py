--- conflicted
+++ resolved
@@ -130,11 +130,7 @@
           'Programming Language :: Python :: 3',
           'Programming Language :: Python :: 3.4',
           'Programming Language :: Python :: 3.5',
-<<<<<<< HEAD
-          'Programming Language :: Python :: 3.6',
-=======
           'Programming Language :: Python :: 3.6'
->>>>>>> 4704f1cd
       ],
       keywords=['cosmology', 'CAMB']
       )