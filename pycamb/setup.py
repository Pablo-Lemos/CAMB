#!/usr/bin/env python

import sys
import platform
import subprocess
import io
import re
import os
from distutils.command.build import build
from distutils.command.install import install
from distutils.command.sdist import sdist
import struct

try:
    from setuptools import setup
except ImportError:
    from distutils.core import setup

is_windows = platform.system() == "Windows"
if is_windows:
    DLLNAME = 'cambdll.dll'
else:
    DLLNAME = 'camblib.so'
file_dir = os.path.abspath(os.path.dirname(__file__))

os.chdir(file_dir)

is32Bit = struct.calcsize("P") == 4

gfortran_min = '6'


def get_long_description():
    with open('README.rst') as f:
        return f.read()


def get_gfortran_version():
    try:
        return subprocess.check_output("gfortran -dumpversion", shell=True).decode().strip()
    except subprocess.CalledProcessError:
        return None


def check_ifort():
    try:
        with open(os.devnull, 'w') as devnull:
            return subprocess.check_output("ifort -v", shell=True, stderr=devnull)
    except:
        return False


def check_gfortran(version=gfortran_min, msg=False, import_fail_ok=True):
    gfortran_version = get_gfortran_version()
    version = str(version)
    if gfortran_version:
        try:
            from pkg_resources import parse_version
            ok = parse_version(version) <= parse_version(gfortran_version)
        except ImportError:
            ok = import_fail_ok
            pass
    else:
        ok = False
    if ok and is_windows:
        version_str = str(subprocess.check_output("gfortran -dumpmachine", shell=True))
        ok = is32Bit and 'i686' in version_str or not is32Bit and 'x86_64' in version_str
    if not ok and msg:
        raise Exception(
            'You need gfortran %s or higher to compile (found: %s).' % (
                version, gfortran_version))

    return ok, gfortran_version


def find_version():
    version_file = io.open(os.path.join(file_dir, 'camb', '__init__.py')).read()
    version_match = re.search(r"^__version__ = ['\"]([^'\"]*)['\"]", version_file, re.M)
    if version_match:
        version = version_match.group(1)
        commit = os.getenv('TRAVIS_BUILD_NUMBER')
        if commit and not os.getenv('TRAVIS_TAG'):
            version += '.' + commit
        return version
    raise RuntimeError("Unable to find version string.")


def get_forutils():
    fpath = os.getenv('FORUTILSPATH')
    if not fpath:
        dirs = ['.', '..', '../..']
        for dir in dirs:
            path = os.path.join(dir, 'forutils')
            if os.path.isdir(path):
                fpath = path
                break
        if not fpath:
            try:
                print('forutils not found, attempting to install using git')
                if subprocess.call("git clone --depth=1 https://github.com/cmbant/forutils", shell=True) == 0:
                    fpath = os.path.join('.', 'forutils')
            except Exception:
                print('Failed to install using git')
    if not path:
        raise Exception('Install forutils from https://github.com/cmbant/forutils; or set FORUTILSPATH variable')
    return fpath


class SharedLibrary(build, object):
    cluster = False

    def run(self):
        CAMBDIR = os.path.join(file_dir, '..')
        if not os.path.exists(os.path.join(CAMBDIR, 'lensing.f90')):
            CAMBDIR = os.path.join(file_dir, 'fortran')  # pypi install
            pycamb_path = '..'
        else:
            pycamb_path = 'pycamb'
        os.chdir(CAMBDIR)
<<<<<<< HEAD
        ifort = None
        if not is_windows:
            try:
                ifort = str(subprocess.check_output("ifort -v", shell=True))
            except Exception:
                pass
        if not ifort:
=======
        if is_windows or not check_ifort():
>>>>>>> e2901a23
            ok, gfortran_version = check_gfortran(msg=not is_windows)
        if is_windows:
            COMPILER = "gfortran"
            # note that TDM-GCC MingW 5.1 does not work due go general fortran bug.
            # This works: http://sourceforge.net/projects/mingw-w64/?source=typ_redirect
            # but need to use 32bit compiler to build 32 bit dll (contrary to what is implied)
            FFLAGS = "-shared -static -cpp -fopenmp -O3 -ffast-math -fmax-errors=4"
            if is32Bit: FFLAGS = "-m32 " + FFLAGS
            scrs = os.listdir(os.getcwd())
            if not ok:
                print(
                        'WARNING: gfortran %s or higher not in path (if you just installed you may need to log off and on again).' %
                        gfortran_min)
                print('         You can get a Windows gfortran build from http://sourceforge.net/projects/mingw-w64/')
                print('         (get the %s version to match this python installation)' % (('x86_64', 'i686')[is32Bit]))
                print('Using pre-compiled binaries instead - any local changes will be ignored...')
                subprocess.call(r'copy /Y %s\dlls\%s %s\camb\%s' % (
                    pycamb_path, ('cambdll_x64.dll', DLLNAME)[is32Bit], pycamb_path, DLLNAME), shell=True)
            else:
                FORUTILS = "MiscUtils.f90 StringUtils.f90 ArrayUtils.f90 MpiUtils.f90 FileUtils.f90 " \
                           "IniObjects.f90 RandUtils.f90 ObjectLists.f90 RangeUtils.f90 Interpolation.f90"
                SOURCES = " constants.f90 classes.f90 subroutines.f90 power_tilt.f90 recfast.f90 reionization.f90 DarkEnergyInterface.f90  modules.f90" \
                          " bessels.f90 equations.f90 DarkEnergyFluid.f90 DarkEnergyPPF.f90 halofit_ppf.f90 lensing.f90 SeparableBispectrum.f90" \
                          " cmbmain.f90 camb.f90 camb_python.f90"
                OUTPUT = r"-o %s\camb\%s" % (pycamb_path, DLLNAME)
                fpath = get_forutils()
                FORUTILS = " ".join([os.path.join(fpath, p) for p in FORUTILS.split()])
                print('Compiling sources...')
                cmd = COMPILER + ' ' + FFLAGS + ' ' + FORUTILS + ' ' + SOURCES + ' ' + OUTPUT
                print(cmd)
                subprocess.call(cmd, shell=True)
            subprocess.call(r"copy /Y HighLExtrapTemplate_lenspotentialCls.dat %s\camb" % pycamb_path, shell=True)
            scrs.append(DLLNAME)
            if not os.path.isfile(os.path.join(pycamb_path, 'camb', DLLNAME)): sys.exit('Compilation failed')
            print("Removing temp files")
            nscrs = os.listdir(os.getcwd())
            for file in nscrs:
                if not file in scrs:
                    os.remove(file)
        else:
            get_forutils()
            print("Compiling source...")
            subprocess.call("make camblib.so PYCAMB_OUTPUT_DIR=%s/camb/ CLUSTER_SAFE=%d" %
                            (pycamb_path, int(self.cluster)), shell=True)
            so_file = os.path.join(pycamb_path, 'camb', 'camblib.so')
            if not os.path.isfile(so_file): sys.exit('Compilation failed')
            subprocess.call("chmod 755 %s" % so_file, shell=True)
            subprocess.call("cp HighLExtrapTemplate_lenspotentialCls.dat %s/camb" % pycamb_path, shell=True)

        os.chdir(file_dir)
        build.run(self)


class SharedLibraryCluster(SharedLibrary):
    cluster = True

    def run(self):
        super(SharedLibraryCluster, self).run()


class CustomInstall(install):
    def run(self):
        self.run_command('build')
        install.run(self)


class CustomSdist(sdist):
    def read_template(self):
        sdist.read_template(self)
        self.filelist.process_template_line('recursive-include fortran Makefile* *.dat *.?90')

    def run(self):
        if not os.path.exists('fortran'):
            fpath = get_forutils()
            import shutil, glob
            try:
                for dir, root in zip(['fortran', 'fortran/forutils'], ['..', fpath]):
                    os.mkdir(dir)
                    for pat in ['*.*90', 'Makefile*']:
                        for file in glob.glob(os.path.join(root, pat)):
                            shutil.copy(file, dir)
                shutil.copy('..' + os.sep + 'HighLExtrapTemplate_lenspotentialCls.dat', 'fortran')
                sdist.run(self)
            finally:
                shutil.rmtree('fortran')
        else:
            sdist.run(self)


if __name__ == "__main__":
    setup(name=os.getenv('CAMB_PACKAGE_NAME', 'camb'),
          version=find_version(),
          description='Code for Anisotropies in the Microwave Background',
          long_description=get_long_description(),
          author='Antony Lewis',
          url="https://camb.info/",
          cmdclass={'build': SharedLibrary, 'build_cluster': SharedLibraryCluster,
                    'install': CustomInstall, 'sdist': CustomSdist},
          packages=['camb', 'camb_tests'],
          package_data={'camb': [DLLNAME, 'HighLExtrapTemplate_lenspotentialCls.dat',
                                 'PArthENoPE_880.2_marcucci.dat', 'PArthENoPE_880.2_standard.dat',
                                 'PRIMAT_Yp_DH_Error.dat']},
          test_suite='camb_tests',
          classifiers=[
              "Programming Language :: Python :: 2",
              'Programming Language :: Python :: 2.7',
              'Programming Language :: Python :: 3',
              'Programming Language :: Python :: 3.4',
              'Programming Language :: Python :: 3.5',
              'Programming Language :: Python :: 3.6',
              'Programming Language :: Python :: 3.7'
          ],
          keywords=['cosmology', 'CAMB']
          )<|MERGE_RESOLUTION|>--- conflicted
+++ resolved
@@ -101,7 +101,7 @@
                     fpath = os.path.join('.', 'forutils')
             except Exception:
                 print('Failed to install using git')
-    if not path:
+    if not fpath:
         raise Exception('Install forutils from https://github.com/cmbant/forutils; or set FORUTILSPATH variable')
     return fpath
 
@@ -117,17 +117,7 @@
         else:
             pycamb_path = 'pycamb'
         os.chdir(CAMBDIR)
-<<<<<<< HEAD
-        ifort = None
-        if not is_windows:
-            try:
-                ifort = str(subprocess.check_output("ifort -v", shell=True))
-            except Exception:
-                pass
-        if not ifort:
-=======
         if is_windows or not check_ifort():
->>>>>>> e2901a23
             ok, gfortran_version = check_gfortran(msg=not is_windows)
         if is_windows:
             COMPILER = "gfortran"
