--- conflicted
+++ resolved
@@ -532,18 +532,6 @@
              time= time + DeltaTimeMaxed(nu_q(j-1)*a_mass,nu_q(j)*a_mass, 0.01_dl)
              nu_tau_notmassless(j, nu_i) = time
             end do
-<<<<<<< HEAD
-            
-            a_nonrel =  2.5d0/nu_masses(nu_i)*AccuracyBoost !!!Feb13tweak
-            nu_tau_nonrelativistic(nu_i) =DeltaTime(0._dl,a_nonrel) 
-            a_massive =  17.d0/nu_masses(nu_i)*AccuracyBoost 
-            nu_tau_massive(nu_i) =nu_tau_nonrelativistic(nu_i) + DeltaTime(a_nonrel,a_massive) 
-            
-         end do 
-
-        end subroutine GaugeInterface_Init
-=======
-
             a_nonrel =  2.5d0/nu_mass*AccuracyBoost !!!Feb13tweak
             nu_tau_nonrelativistic(nu_i) =DeltaTimeMaxed(0._dl,a_nonrel)
             a_massive =  17.d0/nu_mass*AccuracyBoost
@@ -551,7 +539,6 @@
          end do
 
          end subroutine GaugeInterface_Init
->>>>>>> 71ac7d0e
 
 
         subroutine SetupScalarArrayIndices(EV, max_num_eqns)
