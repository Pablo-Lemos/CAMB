    ! Modules used by cmbmain and other routines.

    !     Code for Anisotropies in the Microwave Background
    !     by Antony Lewis (http://cosmologist.info) and Anthony Challinor
    !     See readme.html for documentation.
    !
    !     Based on CMBFAST  by  Uros Seljak and Matias Zaldarriaga, itself based
    !     on Boltzmann code written by Edmund Bertschinger, Chung-Pei Ma and Paul Bode.
    !     Original CMBFAST copyright and disclaimer:
    !
    !     Copyright 1996 by Harvard-Smithsonian Center for Astrophysics and
    !     the Massachusetts Institute of Technology.  All rights reserved.
    !
    !     THIS SOFTWARE IS PROVIDED "AS IS", AND M.I.T. OR C.f.A. MAKE NO
    !     REPRESENTATIONS OR WARRANTIES, EXPRESS OR IMPLIED.
    !     By way of example, but not limitation,
    !     M.I.T. AND C.f.A MAKE NO REPRESENTATIONS OR WARRANTIES OF
    !     MERCHANTABILITY OR FITNESS FOR ANY PARTICULAR PURPOSE OR THAT
    !     THE USE OF THE LICENSED SOFTWARE OR DOCUMENTATION WILL NOT INFRINGE
    !     ANY THIRD PARTY PATENTS, COPYRIGHTS, TRADEMARKS OR OTHER RIGHTS.
    !
    !     portions of this software are based on the COSMICS package of
    !     E. Bertschinger.  See the LICENSE file of the COSMICS distribution
    !     for restrictions on the modification and distribution of this software.


    module ModelParams
    use precision
    use Ranges
    use InitialPower
    use Reionization
    use Recombination
    use Errors

    implicit none
    public

<<<<<<< HEAD
    character(LEN=*), parameter :: version = 'Jan15_rayleigh'

    integer, parameter  :: num_cmb_freq =  6
    logical :: rayleigh_diff = .true.
    logical :: rayleigh_pows(3) = [.true.,.true.,.true.]
    logical :: rayleigh_back_approx = .false.

    integer, parameter :: nscatter = num_cmb_freq+1
    real(dl) :: phot_freqs(num_cmb_freq)  !set in equations _Init
    real(dl) :: phot_int_kernel(num_cmb_freq)
    real(dl) :: freq_factors(num_cmb_freq,3)
    real(dl) :: av_freq_factors(3)

    real(dl) :: ALens = 1._dl
=======
    character(LEN=*), parameter :: version = 'July16'
>>>>>>> 1fdfcea9

    integer :: FeedbackLevel = 0 !if >0 print out useful information about the model

    logical :: output_file_headers = .true.


    logical, parameter :: DebugMsgs=.false. !Set to true to view progress and timing

    logical, parameter :: DebugEvolution = .false. !Set to true to do all the evolution for all k

    real(dl) :: DebugParam = 0._dl !not used but read in, useful for parameter-dependent tests

    logical ::  do_bispectrum  = .false.
    logical, parameter :: hard_bispectrum = .false. ! e.g. warm inflation where delicate cancellations

    logical, parameter :: full_bessel_integration = .false. !(go into the tails when calculating the sources)

    integer, parameter :: Nu_int = 0, Nu_trunc=1, Nu_approx = 2, Nu_best = 3
    !For CAMBparams%MassiveNuMethod
    !Nu_int: always integrate distribution function
    !Nu_trunc: switch to expansion in velocity once non-relativistic
    !Nu_approx: approximate scheme - good for CMB, but not formally correct and no good for matter power
    !Nu_best: automatically use mixture which is fastest and most accurate

    integer, parameter :: max_Nu = 5 !Maximum number of neutrino species
    integer, parameter :: max_transfer_redshifts = 150
    integer, parameter :: fileio_unit = 13 !Any number not used elsewhere will do
    integer, parameter :: outNone=1

    integer :: max_bessels_l_index  = 1000000
    real(dl) :: max_bessels_etak = 1000000*2

    real(dl), parameter ::  OutputDenominator =twopi
    !When using outNone the output is l(l+1)Cl/OutputDenominator

    Type(Regions) :: TimeSteps

    type TransferParams
        logical     ::  high_precision
        integer     ::  num_redshifts
        real(dl)    ::  kmax         !these are acutally q values, but same as k for flat
        integer     ::  k_per_logint ! ..
        real(dl)    ::  redshifts(max_transfer_redshifts)
        !JD 08/13 Added so both NL lensing and PK can be run at the same time
        real(dl)    ::  PK_redshifts(max_transfer_redshifts)
        real(dl)    ::  NLL_redshifts(max_transfer_redshifts)
        integer     ::  PK_redshifts_index(max_transfer_redshifts)
        integer     ::  NLL_redshifts_index(max_transfer_redshifts)
        integer     ::  PK_num_redshifts
        integer     ::  NLL_num_redshifts

    end type TransferParams

    !other variables, options, derived variables, etc.

    integer, parameter :: NonLinear_none=0, NonLinear_Pk =1, NonLinear_Lens=2
    integer, parameter :: NonLinear_both=3  !JD 08/13 added so both can be done

    ! Main parameters type
    type CAMBparams

        logical   :: WantCls, WantTransfer
        logical   :: WantScalars, WantTensors, WantVectors
        logical   :: DoLensing
        logical   :: want_zstar, want_zdrag     !!JH for updated BAO likelihood.
        logical   :: PK_WantTransfer             !JD 08/13 Added so both NL lensing and PK can be run at the same time
        integer   :: NonLinear
        logical   :: Want_CMB

        integer   :: Max_l, Max_l_tensor
        real(dl)  :: Max_eta_k, Max_eta_k_tensor
        ! _tensor settings only used in initialization,
        !Max_l and Max_eta_k are set to the tensor variables if only tensors requested

        real(dl)  :: omegab, omegac, omegav, omegan
        !Omega baryon, CDM, Lambda and massive neutrino
        real(dl)  :: H0,TCMB,yhe,Num_Nu_massless
        integer   :: Num_Nu_massive !sum of Nu_mass_numbers below
        integer   :: Nu_mass_eigenstates  !1 for degenerate masses
        logical   :: share_delta_neff !take fractional part to heat all eigenstates the same
        real(dl)  :: Nu_mass_degeneracies(max_nu)
        real(dl)  :: Nu_mass_fractions(max_nu) !The ratios of the total densities
        integer   :: Nu_mass_numbers(max_nu) !physical number per eigenstate

        integer   :: Scalar_initial_condition
        !must be one of the initial_xxx values defined in GaugeInterface

        integer   :: OutputNormalization
        !outNone, or C_OutputNormalization=1 if > 1

        logical   :: AccuratePolarization
        !Do you care about the accuracy of the polarization Cls?

        logical   :: AccurateBB
        !Do you care about BB accuracy (e.g. in lensing)

        !Reionization settings - used if Reion%Reionization=.true.
        logical   :: AccurateReionization
        !Do you care about pecent level accuracy on EE signal from reionization?

        integer   :: MassiveNuMethod

        type(InitialPowerParams) :: InitPower  !see power_tilt.f90 - you can change this
        type(ReionizationParams) :: Reion
        type(RecombinationParams):: Recomb
        type(TransferParams)     :: Transfer

        real(dl) ::  InitialConditionVector(1:10) !Allow up to 10 for future extensions
        !ignored unless Scalar_initial_condition == initial_vector

        logical OnlyTransfers !Don't use initial power spectrum data, instead get Delta_q_l array
        !If true, sigma_8 is not calculated either

        logical DerivedParameters !calculate various derived parameters  (ThermoDerivedParams)

        !Derived parameters, not set initially
        type(ReionizationHistory) :: ReionHist

        logical flat,closed,open
        real(dl) omegak
        real(dl) curv,r, Ksign !CP%r = 1/sqrt(|CP%curv|), CP%Ksign = 1,0 or -1
        real(dl) tau0,chi0 !time today and rofChi(CP%tau0/CP%r)

    end type CAMBparams

    type(CAMBparams), save :: CP  !Global collection of parameters

    real(dl) scale !relative to CP%flat. e.g. for scaling lSamp%l sampling.

    logical ::call_again = .false.
    !if being called again with same parameters to get different thing

    !     grhom =kappa*a^2*rho_m0
    !     grhornomass=grhor*number of massless neutrino species
    !     taurst,taurend - time at start/end of recombination
    !     dtaurec - dtau during recombination
    !     adotrad - a(tau) in radiation era

    real(dl) grhom,grhog,grhor,grhob,grhoc,grhov,grhornomass,grhok
    real(dl) taurst,dtaurec,taurend, tau_maxvis,adotrad

    !Neutrinos
    real(dl) grhormass(max_nu)

    !     nu_masses=m_nu*c**2/(k_B*T_nu0)
    real(dl) :: nu_masses(max_nu)

    real(dl) akthom !sigma_T * (number density of protons now)
    real(dl) fHe !n_He_tot / n_H_tot
    real(dl) Nnow


    integer :: ThreadNum = 0
    !If zero assigned automatically, obviously only used if parallelised

    !Parameters for checking/changing overall accuracy
    !If HighAccuracyDefault=.false., the other parameters equal to 1 corresponds to ~0.3% scalar C_l accuracy
    !If HighAccuracyDefault=.true., the other parameters equal to 1 corresponds to ~0.1% scalar C_l accuracy (at L>600)
    logical :: HighAccuracyDefault = .true.

    real(dl) :: lSampleBoost=1._dl
    !Increase lSampleBoost to increase sampling in lSamp%l for Cl interpolation

    real(dl) :: AccuracyBoost =1._dl

    !Decrease step sizes, etc. by this parameter. Useful for checking accuracy.
    !Can also be used to improve speed significantly if less accuracy is required.
    !or improving accuracy for extreme models.
    !Note this does not increase lSamp%l sampling or massive neutrino q-sampling

    real(sp) :: lAccuracyBoost=1.
    !Boost number of multipoles integrated in Boltzman heirarchy

    integer :: limber_phiphi = 0 !for l>limber_phiphi use limber approx for lensing potential
    integer :: num_redshiftwindows = 0
    integer :: num_extra_redshiftwindows = 0

    integer, parameter :: lmin = 2
    !must be either 1 or 2

    real(dl), parameter :: OmegaKFlat = 5e-7_dl !Value at which to use flat code

    real(dl),parameter :: tol=1.0d-4 !Base tolerance for integrations

    !     used as parameter for spline - tells it to use 'natural' end values
    real(dl), parameter :: spl_large=1.e40_dl

    integer, parameter:: l0max=4000

    !     lmax is max possible number of l's evaluated
    integer, parameter :: lmax_arr = l0max

    character(LEN=1024) :: highL_unlensed_cl_template = 'HighLExtrapTemplate_lenspotentialCls.dat'
    !fiducial high-accuracy high-L C_L used for making small cosmology-independent numerical corrections
    !to lensing and C_L interpolation. Ideally close to models of interest, but dependence is weak.
    logical :: use_spline_template = .true.
    integer, parameter :: lmax_extrap_highl = 8000
    real(dl), allocatable :: highL_CL_template(:,:)

    integer, parameter :: derived_age=1, derived_zstar=2, derived_rstar=3, derived_thetastar=4, derived_DAstar = 5, &
        derived_zdrag=6, derived_rdrag=7,derived_kD=8,derived_thetaD=9, derived_zEQ =10, derived_keq =11, &
        derived_thetaEQ=12, derived_theta_rs_EQ = 13
    integer, parameter :: nthermo_derived = 13

    real(dl) ThermoDerivedParams(nthermo_derived)

    Type TBackgroundOutputs
        real(dl), pointer :: z_outputs(:) => null()
        real(dl), allocatable :: H(:), DA(:), rs_by_D_v(:)
    end Type TBackgroundOutputs

    Type(TBackgroundOutputs), save :: BackgroundOutputs

    contains


    subroutine CAMBParams_Set(P, error, DoReion)
    use constants
    type(CAMBparams), intent(in) :: P
    real(dl) GetOmegak, fractional_number, conv
    integer, optional :: error !Zero if OK
    logical, optional :: DoReion
    logical WantReion
    integer nu_i,actual_massless
    real(dl) nu_massless_degeneracy, neff_i
    external GetOmegak
    real(dl), save :: last_tau0
    !Constants in SI units

    global_error_flag = 0

    if ((P%WantTensors .or. P%WantVectors).and. P%WantTransfer .and. .not. P%WantScalars) then
        call GlobalError( 'Cannot generate tensor C_l and transfer without scalar C_l',error_unsupported_params)
    end if

    if (present(error)) error = global_error_flag
    if (global_error_flag/=0) return

    if (present(DoReion)) then
        WantReion = DoReion
    else
        WantReion = .true.
    end if

    CP=P
    if (call_again) CP%DerivedParameters = .false.

    CP%Max_eta_k = max(CP%Max_eta_k,CP%Max_eta_k_tensor)

    if (CP%WantTransfer) then
        CP%WantScalars=.true.
        if (.not. CP%WantCls) then
            CP%AccuratePolarization = .false.
            CP%Reion%Reionization = .false.
        end if
    else
        CP%transfer%num_redshifts=0
    end if

    if (CP%Num_Nu_Massive /= sum(CP%Nu_mass_numbers(1:CP%Nu_mass_eigenstates))) then
        if (sum(CP%Nu_mass_numbers(1:CP%Nu_mass_eigenstates))/=0) call MpiStop('Num_Nu_Massive is not sum of Nu_mass_numbers')
    end if
    if (CP%Omegan == 0 .and. CP%Num_Nu_Massive /=0) then
        if (CP%share_delta_neff) then
            CP%Num_Nu_Massless = CP%Num_Nu_Massless + CP%Num_Nu_Massive
        else
            CP%Num_Nu_Massless = CP%Num_Nu_Massless + sum(CP%Nu_mass_degeneracies(1:CP%Nu_mass_eigenstates))
        end if
        CP%Num_Nu_Massive  = 0
        CP%Nu_mass_numbers = 0
    end if

    nu_massless_degeneracy = CP%Num_Nu_massless !N_eff for massless neutrinos
    if (CP%Num_nu_massive > 0) then
        if (CP%Nu_mass_eigenstates==0) call MpiStop('Have Num_nu_massive>0 but no nu_mass_eigenstates')
        if (CP%Nu_mass_eigenstates==1 .and. CP%Nu_mass_numbers(1)==0) CP%Nu_mass_numbers(1) = CP%Num_Nu_Massive
        if (all(CP%Nu_mass_numbers(1:CP%Nu_mass_eigenstates)==0)) CP%Nu_mass_numbers=1 !just assume one for all
        if (CP%share_delta_neff) then
            !default case of equal heating of all neutrinos
            fractional_number = CP%Num_Nu_massless + CP%Num_Nu_massive
            actual_massless = int(CP%Num_Nu_massless + 1e-6_dl)
            neff_i = fractional_number/(actual_massless + CP%Num_Nu_massive)
            nu_massless_degeneracy = neff_i*actual_massless
            CP%Nu_mass_degeneracies(1:CP%Nu_mass_eigenstates) = CP%Nu_mass_numbers(1:CP%Nu_mass_eigenstates)*neff_i
        end if
        if (abs(sum(CP%Nu_mass_fractions(1:CP%Nu_mass_eigenstates))-1) > 1e-4) &
            call MpiStop('Nu_mass_fractions do not add up to 1')
    else
        CP%Nu_mass_eigenstates = 0
    end if

    if ((CP%WantTransfer).and. CP%MassiveNuMethod==Nu_approx) then
        CP%MassiveNuMethod = Nu_trunc
    end if

    CP%omegak = GetOmegak()

    CP%flat = (abs(CP%omegak) <= OmegaKFlat)
    CP%closed = CP%omegak < -OmegaKFlat

    CP%open = .not.CP%flat.and..not.CP%closed
    if (CP%flat) then
        CP%curv=0
        CP%Ksign=0
        CP%r=1._dl !so we can use tau/CP%r, etc, where CP%r's cancel
    else
        CP%curv=-CP%omegak/((c/1000)/CP%h0)**2
        CP%Ksign =sign(1._dl,CP%curv)
        CP%r=1._dl/sqrt(abs(CP%curv))
    end if
    !  grho gives the contribution to the expansion rate from: (g) photons,
    !  (r) one flavor of relativistic neutrino (2 degrees of freedom),
    !  (m) nonrelativistic matter (for Omega=1).  grho is actually
    !  8*pi*G*rho/c^2 at a=1, with units of Mpc**(-2).
    !  a=tau(Mpc)*adotrad, with a=1 today, assuming 3 neutrinos.
    !  (Used only to set the initial conformal time.)

    !H0 is in km/s/Mpc

    grhom = 3*CP%h0**2/c**2*1000**2 !3*h0^2/c^2 (=8*pi*G*rho_crit/c^2)

    !grhom=3.3379d-11*h0*h0
    grhog = kappa/c**2*4*sigma_boltz/c**3*CP%tcmb**4*Mpc**2 !8*pi*G/c^2*4*sigma_B/c^3 T^4
    ! grhog=1.4952d-13*tcmb**4
    grhor = 7._dl/8*(4._dl/11)**(4._dl/3)*grhog !7/8*(4/11)^(4/3)*grhog (per neutrino species)
    !grhor=3.3957d-14*tcmb**4

    !correction for fractional number of neutrinos, e.g. 3.04 to give slightly higher T_nu hence rhor
    !for massive Nu_mass_degeneracies parameters account for heating from grhor

    grhornomass=grhor*nu_massless_degeneracy
    grhormass=0
    do nu_i = 1, CP%Nu_mass_eigenstates
        grhormass(nu_i)=grhor*CP%Nu_mass_degeneracies(nu_i)
    end do
    grhoc=grhom*CP%omegac
    grhob=grhom*CP%omegab
    grhov=grhom*CP%omegav
    grhok=grhom*CP%omegak
    !  adotrad gives the relation a(tau) in the radiation era:
    adotrad = sqrt((grhog+grhornomass+sum(grhormass(1:CP%Nu_mass_eigenstates)))/3)


    Nnow = CP%omegab*(1-CP%yhe)*grhom*c**2/kappa/m_H/Mpc**2

    akthom = sigma_thomson*Nnow*Mpc
    !sigma_T * (number density of protons now)

    fHe = CP%YHe/(mass_ratio_He_H*(1.d0-CP%YHe))  !n_He_tot / n_H_tot

    if (.not.call_again) then
        call init_massive_nu(CP%omegan /=0)
        call init_background
        if (global_error_flag==0) then
            CP%tau0=TimeOfz(0._dl)
            ! print *, 'chi = ',  (CP%tau0 - TimeOfz(0.15_dl)) * CP%h0/100
            last_tau0=CP%tau0
            if (WantReion) call Reionization_Init(CP%Reion,CP%ReionHist, CP%YHe, akthom, CP%tau0, FeedbackLevel)
        end if
    else
        CP%tau0=last_tau0
    end if

    !JD 08/13 Changes for nonlinear lensing of CMB + MPK compatibility
    !if ( CP%NonLinear==NonLinear_Lens) then
    if (CP%NonLinear==NonLinear_Lens .or. CP%NonLinear==NonLinear_both ) then
        CP%Transfer%kmax = max(CP%Transfer%kmax, CP%Max_eta_k/CP%tau0)
        if (FeedbackLevel > 0 .and. CP%Transfer%kmax== CP%Max_eta_k/CP%tau0) &
            write (*,*) 'max_eta_k changed to ', CP%Max_eta_k
    end if

    if (CP%closed .and. CP%tau0/CP%r >3.14) then
        call GlobalError('chi >= pi in closed model not supported',error_unsupported_params)
    end if

    if (global_error_flag/=0) then
        if (present(error)) error = global_error_flag
        return
    end if

    if (present(error)) then
        error = 0
    else if (FeedbackLevel > 0 .and. .not. call_again) then
        write(*,'("Om_b h^2             = ",f9.6)') CP%omegab*(CP%H0/100)**2
        write(*,'("Om_c h^2             = ",f9.6)') CP%omegac*(CP%H0/100)**2
        write(*,'("Om_nu h^2            = ",f9.6)') CP%omegan*(CP%H0/100)**2
        write(*,'("Om_Lambda            = ",f9.6)') CP%omegav
        write(*,'("Om_K                 = ",f9.6)') CP%omegak
        write(*,'("Om_m (1-Om_K-Om_L)   = ",f9.6)') 1-CP%omegak-CP%omegav
        write(*,'("100 theta (CosmoMC)  = ",f9.6)') 100*CosmomcTheta()
        if (CP%Num_Nu_Massive > 0) then
            write(*,'("N_eff (total)        = ",f9.6)') nu_massless_degeneracy + &
                sum(CP%Nu_mass_degeneracies(1:CP%Nu_mass_eigenstates))
            do nu_i=1, CP%Nu_mass_eigenstates
                conv = k_B*(8*grhor/grhog/7)**0.25*CP%tcmb/eV * &
                    (CP%nu_mass_degeneracies(nu_i)/CP%nu_mass_numbers(nu_i))**0.25 !approx 1.68e-4
                write(*,'(I2, " nu, g=",f7.4," m_nu*c^2/k_B/T_nu0= ",f9.2," (m_nu= ",f6.3," eV)")') &
                    CP%nu_mass_numbers(nu_i), CP%nu_mass_degeneracies(nu_i), nu_masses(nu_i),conv*nu_masses(nu_i)
            end do
        end if
    end if
    CP%chi0=rofChi(CP%tau0/CP%r)
    scale= CP%chi0*CP%r/CP%tau0  !e.g. change l sampling depending on approx peak spacing

    end subroutine CAMBParams_Set


    function GetTestTime()
    real(sp) GetTestTime
    real(sp) atime

    !           GetTestTime = etime(tarray)
    !Can replace this if etime gives problems
    !Or just comment out - only used if DebugMsgs = .true.
    call cpu_time(atime)
    GetTestTime = atime

    end function GetTestTime


    function rofChi(Chi) !sinh(chi) for open, sin(chi) for closed.
    real(dl) Chi,rofChi

    if (CP%closed) then
        rofChi=sin(chi)
    else if (CP%open) then
        rofChi=sinh(chi)
    else
        rofChi=chi
    endif
    end function rofChi


    function cosfunc (Chi)
    real(dl) Chi,cosfunc

    if (CP%closed) then
        cosfunc= cos(chi)
    else if (CP%open) then
        cosfunc=cosh(chi)
    else
        cosfunc = 1._dl
    endif
    end function cosfunc

    function tanfunc(Chi)
    real(dl) Chi,tanfunc
    if (CP%closed) then
        tanfunc=tan(Chi)
    else if (CP%open) then
        tanfunc=tanh(Chi)
    else
        tanfunc=Chi
    end if

    end  function tanfunc

    function invsinfunc(x)
    real(dl) invsinfunc,x

    if (CP%closed) then
        invsinfunc=asin(x)
    else if (CP%open) then
        invsinfunc=log((x+sqrt(1._dl+x**2)))
    else
        invsinfunc = x
    endif
    end function invsinfunc

    function f_K(x)
    real(dl) :: f_K
    real(dl), intent(in) :: x
    f_K = CP%r*rofChi(x/CP%r)

    end function f_K


    function DeltaTime(a1,a2, in_tol)
    implicit none
    real(dl) DeltaTime, atol
    real(dl), intent(IN) :: a1,a2
    real(dl), optional, intent(in) :: in_tol
    real(dl) dtauda, rombint !diff of tau w.r.t a and integration
    external dtauda, rombint

    if (present(in_tol)) then
        atol = in_tol
    else
        atol = tol/1000/exp(AccuracyBoost-1)
    end if
    DeltaTime=rombint(dtauda,a1,a2,atol)

    end function DeltaTime

    function TimeOfz(z)
    implicit none
    real(dl) TimeOfz
    real(dl), intent(IN) :: z

    TimeOfz=DeltaTime(0._dl,1._dl/(z+1._dl))
    end function TimeOfz

    subroutine TimeOfzArr(nz, redshifts, outputs)
    integer, intent(in) :: nz
    real(dl), intent(in) :: redshifts(nz)
    real(dl), intent(out) :: outputs(nz)
    integer i

    !Dumb slow version
    !$OMP PARALLEL DO DEFAUlT(SHARED)
    do i=1, nz
        outputs(i) = timeOfZ(redshifts(i))
    end do
    !$OMP END PARALLEL DO

    end subroutine TimeOfzArr

    function DeltaPhysicalTimeGyr(a1,a2, in_tol)
    use constants
    real(dl), intent(in) :: a1, a2
    real(dl), optional, intent(in) :: in_tol
    real(dl) rombint,DeltaPhysicalTimeGyr, atol
    external rombint

    if (present(in_tol)) then
        atol = in_tol
    else
        atol = 1d-4/exp(AccuracyBoost-1)
    end if
    DeltaPhysicalTimeGyr = rombint(dtda,a1,a2,atol)*Mpc/c/Gyr
    end function DeltaPhysicalTimeGyr

    function AngularDiameterDistance(z)
    !This is the physical (non-comoving) angular diameter distance in Mpc
    real(dl) AngularDiameterDistance
    real(dl), intent(in) :: z

    AngularDiameterDistance = CP%r/(1+z)*rofchi(ComovingRadialDistance(z) /CP%r)

    end function AngularDiameterDistance

    subroutine AngularDiameterDistanceArr(arr, z, n)
    !This is the physical (non-comoving) angular diameter distance in Mpc for array of z
    integer,intent(in) :: n
    real(dl), intent(out) :: arr(n)
    real(dl), intent(in) :: z(n)
    integer i
    !dumb version that just calls each z in turn independently

    !$OMP PARALLEL DO DEFAULT(SHARED),SCHEDULE(STATIC)
    do i=1, n
        arr(i) = AngularDiameterDistance(z(i))
    end do
    !$OMP END PARALLEL DO

    end subroutine AngularDiameterDistanceArr


    function AngularDiameterDistance2(z1, z2) ! z1 < z2
    !From http://www.slac.stanford.edu/~amantz/work/fgas14/#cosmomc
    real(dl) AngularDiameterDistance2
    real(dl), intent(in) :: z1, z2

    AngularDiameterDistance2 = CP%r/(1+z2)*rofchi(ComovingRadialDistance(z2)/CP%r - ComovingRadialDistance(z1)/CP%r)

    end function AngularDiameterDistance2

    function LuminosityDistance(z)
    real(dl) LuminosityDistance
    real(dl), intent(in) :: z

    LuminosityDistance = AngularDiameterDistance(z)*(1+z)**2

    end function LuminosityDistance

    function ComovingRadialDistance(z)
    real(dl) ComovingRadialDistance
    real(dl), intent(in) :: z

    ComovingRadialDistance = DeltaTime(1/(1+z),1._dl)

    end function ComovingRadialDistance

    function Hofz(z)
    !!non-comoving Hubble in MPC units, divide by MPC_in_sec to get in SI units
    real(dl) Hofz, dtauda,a
    real(dl), intent(in) :: z
    external dtauda

    a = 1/(1+z)
    Hofz = 1/(a**2*dtauda(a))

    end function Hofz

    real(dl) function BAO_D_v_from_DA_H(z, DA, Hz)
    real(dl), intent(in) :: z, DA, Hz
    real(dl) ADD

    ADD = DA*(1.d0+z)
    BAO_D_v_from_DA_H = ((ADD)**2.d0*z/Hz)**(1.d0/3.d0)

    end function BAO_D_v_from_DA_H

    real(dl) function BAO_D_v(z)
    real(dl), intent(IN) :: z

    BAO_D_v = BAO_D_v_from_DA_H(z,AngularDiameterDistance(z), Hofz(z))

    end function BAO_D_v

    function dsound_da_exact(a)
    implicit none
    real(dl) dsound_da_exact,dtauda,a,R,cs
    external dtauda

    R = 3*grhob*a / (4*grhog)
    cs=1.0d0/sqrt(3*(1+R))
    dsound_da_exact=dtauda(a)*cs

    end function dsound_da_exact


    function dsound_da(a)
    !approximate form used e.g. by CosmoMC for theta
    implicit none
    real(dl) dsound_da,dtauda,a,R,cs
    external dtauda

    R=3.0d4*a*CP%omegab*(CP%h0/100.0d0)**2
    !          R = 3*grhob*a / (4*grhog) //above is mostly within 0.2% and used for previous consistency
    cs=1.0d0/sqrt(3*(1+R))
    dsound_da=dtauda(a)*cs

    end function dsound_da

    function dtda(a)
    real(dl) dtda,dtauda,a
    external dtauda
    dtda= dtauda(a)*a
    end function

    function CosmomcTheta()
    real(dl) zstar, astar, atol, rs, DA
    real(dl) CosmomcTheta
    real(dl) ombh2, omdmh2
    real(dl) rombint
    external rombint

    ombh2 = CP%omegab*(CP%h0/100.0d0)**2
    omdmh2 = (CP%omegac+CP%omegan)*(CP%h0/100.0d0)**2

    !!From Hu & Sugiyama
    zstar =  1048*(1+0.00124*ombh2**(-0.738))*(1+ &
        (0.0783*ombh2**(-0.238)/(1+39.5*ombh2**0.763)) * &
        (omdmh2+ombh2)**(0.560/(1+21.1*ombh2**1.81)))

    astar = 1/(1+zstar)
    atol = 1e-6
    rs = rombint(dsound_da,1d-8,astar,atol)
    DA = AngularDiameterDistance(zstar)/astar
    CosmomcTheta = rs/DA
    !       print *,'z* = ',zstar, 'r_s = ',rs, 'DA = ',DA, rs/DA

    end function CosmomcTheta

    end module ModelParams



    !ccccccccccccccccccccccccccccccccccccccccccccccccccc

    module lvalues
    use precision
    use ModelParams
    implicit none
    public

    Type lSamples
        integer l0
        integer l(lmax_arr)
    end Type lSamples

    Type(lSamples) :: lSamp
    !Sources
    logical :: Log_lvalues  = .false.

    contains

    function lvalues_indexOf(lSet,l)
    type(lSamples) :: lSet
    integer, intent(in) :: l
    integer lvalues_indexOf, i

    do i=2,lSet%l0
        if (l < lSet%l(i)) then
            lvalues_indexOf = i-1
            return
        end if
    end do
    lvalues_indexOf = lSet%l0

    end function  lvalues_indexOf

    subroutine initlval(lSet,max_l)

    ! This subroutines initializes lSet%l arrays. Other values will be interpolated.

    implicit none
    type(lSamples) :: lSet

    integer, intent(IN) :: max_l
    integer lind, lvar, step,top,bot,ls(lmax_arr)
    real(dl) AScale

    Ascale=scale/lSampleBoost

    if (lSampleBoost >=50) then
        !just do all of them
        lind=0
        do lvar=lmin, max_l
            lind=lind+1
            ls(lind)=lvar
        end do
        lSet%l0=lind
        lSet%l(1:lind) = ls(1:lind)
        return
    end if

    lind=0
    do lvar=lmin, 10
        lind=lind+1
        ls(lind)=lvar
    end do

    if (CP%AccurateReionization) then
        if (lSampleBoost > 1) then
            do lvar=11, 37,1
                lind=lind+1
                ls(lind)=lvar
            end do
        else
            do lvar=11, 37,2
                lind=lind+1
                ls(lind)=lvar
            end do
        end if

        step = max(nint(5*Ascale),2)
        bot=40
        top=bot + step*10
    else
        if (lSampleBoost >1) then
            do lvar=11, 15
                lind=lind+1
                ls(lind)=lvar
            end do
        else
            lind=lind+1
            ls(lind)=12
            lind=lind+1
            ls(lind)=15
        end if
        step = max(nint(10*Ascale),3)
        bot=15+max(step/2,2)
        top=bot + step*7
    end if

    do lvar=bot, top, step
        lind=lind+1
        ls(lind)=lvar
    end do

    !Sources
    if (Log_lvalues) then
        !Useful for generating smooth things like 21cm to high l
        step=max(nint(20*Ascale),4)
        do
            lvar = lvar + step
            if (lvar > max_l) exit
            lind=lind+1
            ls(lind)=lvar
            step = nint(step*1.2) !log spacing
        end do
    else
        step=max(nint(20*Ascale),4)
        bot=ls(lind)+step
        top=bot+step*2

        do lvar = bot,top,step
            lind=lind+1
            ls(lind)=lvar
        end do

        if (ls(lind)>=max_l) then
            do lvar=lind,1,-1
                if (ls(lvar)<=max_l) exit
            end do
            lind=lvar
            if (ls(lind)<max_l) then
                lind=lind+1
                ls(lind)=max_l
            end if
        else
            step=max(nint(25*Ascale),4)
            !Get EE right around l=200 by putting extra point at 175
            bot=ls(lind)+step
            top=bot+step

            do lvar = bot,top,step
                lind=lind+1
                ls(lind)=lvar
            end do

            if (ls(lind)>=max_l) then
                do lvar=lind,1,-1
                    if (ls(lvar)<=max_l) exit
                end do
                lind=lvar
                if (ls(lind)<max_l) then
                    lind=lind+1
                    ls(lind)=max_l
                end if
            else
                if (HighAccuracyDefault .and. .not. use_spline_template) then
                    step=max(nint(42*Ascale),7)
                else
                    step=max(nint(50*Ascale),7)
                end if
                bot=ls(lind)+step
                top=min(5000,max_l)

                do lvar = bot,top,step
                    lind=lind+1
                    ls(lind)=lvar
                end do

                if (max_l > 5000) then
                    !Should be pretty smooth or tiny out here
                    step=max(nint(400*Ascale),50)
                    lvar = ls(lind)
                    do
                        lvar = lvar + step
                        if (lvar > max_l) exit
                        lind=lind+1
                        ls(lind)=lvar
                        step = nint(step*1.5) !log spacing
                    end do
                end if
                !Sources
            end if !log_lvalues

            if (ls(lind) /=max_l) then
                lind=lind+1
                ls(lind)=max_l
            end if
            if (.not. CP%flat) ls(lind-1)=int(max_l+ls(lind-2))/2
            !Not in CP%flat case so interpolation table is the same when using lower l_max
        end if
    end if
    lSet%l0=lind
    lSet%l(1:lind) = ls(1:lind)

    end subroutine initlval

    subroutine InterpolateClArr(lSet,iCl, all_Cl, max_ind)
    type (lSamples), intent(in) :: lSet
    real(dl), intent(in) :: iCl(*)
    real(dl), intent(out):: all_Cl(lmin:*)
    integer, intent(in) :: max_ind
    integer il,llo,lhi, xi
    real(dl) ddCl(lSet%l0)
    real(dl) xl(lSet%l0)

    real(dl) a0,b0,ho
    real(dl), parameter :: cllo=1.e30_dl,clhi=1.e30_dl

    if (max_ind > lSet%l0) call MpiStop('Wrong max_ind in InterpolateClArr')

    xl = real(lSet%l(1:lSet%l0),dl)
    call spline(xl,iCL(1),max_ind,cllo,clhi,ddCl(1))

    llo=1
    do il=lmin,lSet%l(max_ind)
        xi=il
        if ((xi > lSet%l(llo+1)).and.(llo < max_ind)) then
            llo=llo+1
        end if
        lhi=llo+1
        ho=lSet%l(lhi)-lSet%l(llo)
        a0=(lSet%l(lhi)-xi)/ho
        b0=(xi-lSet%l(llo))/ho

        all_Cl(il) = a0*iCl(llo)+ b0*iCl(lhi)+((a0**3-a0)* ddCl(llo) &
            +(b0**3-b0)*ddCl(lhi))*ho**2/6
    end do

    end subroutine InterpolateClArr

    subroutine InterpolateClArrTemplated(lSet,iCl, all_Cl, max_ind, template_index)
    type (lSamples), intent(in) :: lSet
    real(dl), intent(in) :: iCl(*)
    real(dl), intent(out):: all_Cl(lmin:*)
    integer, intent(in) :: max_ind
    integer, intent(in), optional :: template_index
    integer maxdelta, il
    real(dl) DeltaCL(lSet%l0)
    real(dl), allocatable :: tmpall(:)

    if (max_ind > lSet%l0) call MpiStop('Wrong max_ind in InterpolateClArrTemplated')

    if (use_spline_template .and. present(template_index)) then
        if (template_index<=3) then
            !interpolate only the difference between the C_l and an accurately interpolated template. Temp only for the mo.
            !Using unlensed for template, seems to be good enough
            maxdelta=max_ind
            do while (lSet%l(maxdelta) > lmax_extrap_highl)
                maxdelta=maxdelta-1
            end do
            DeltaCL(1:maxdelta)=iCL(1:maxdelta)- highL_CL_template(lSet%l(1:maxdelta), template_index)

            call InterpolateClArr(lSet,DeltaCl, all_Cl, maxdelta)

            do il=lmin,lSet%l(maxdelta)
                all_Cl(il) = all_Cl(il) +  highL_CL_template(il,template_index)
            end do

            if (maxdelta < max_ind) then
                !directly interpolate high L where no template (doesn't effect lensing spectrum much anyway)
                allocate(tmpall(lmin:lSet%l(max_ind)))
                call InterpolateClArr(lSet,iCl, tmpall, max_ind)
                !overlap to reduce interpolation artefacts
                all_cl(lSet%l(maxdelta-2):lSet%l(max_ind) ) = tmpall(lSet%l(maxdelta-2):lSet%l(max_ind))
                deallocate(tmpall)
            end if
            return
        end if
    end if

    call InterpolateClArr(lSet,iCl, all_Cl, max_ind)


    end subroutine InterpolateClArrTemplated

    end module lvalues


    !ccccccccccccccccccccccccccccccccccccccccccccccccccc

    module ModelData
    use precision
    use ModelParams
    use InitialPower
    use lValues
    use Ranges
    use AMlUtils
    implicit none
    public

    Type LimberRec
        integer n1,n2 !corresponding time step array indices
        real(dl), dimension(:), pointer :: k  => NULL()
        real(dl), dimension(:), pointer :: Source  => NULL()
    end Type LimberRec

    Type ClTransferData
        !Cl transfer function variables
        !values of q for integration over q to get C_ls
        Type (lSamples) :: ls ! scalar and tensor l that are computed
        integer :: NumSources
        !Changes -scalars:  2 for just CMB, 3 for lensing
        !- tensors: T and E and phi (for lensing), and T, E, B respectively

        Type (Regions) :: q
        real(dl), dimension(:,:,:), pointer :: Delta_p_l_k => NULL()

        !The L index of the lowest L to use for Limber
        integer, dimension(:), pointer :: Limber_l_min => NULL()
        !For each l, the set of k in each limber window
        !indices LimberWindow(SourceNum,l)
        Type(LimberRec), dimension(:,:), pointer :: Limber_windows => NULL()

        !The maximum L needed for non-Limber
        integer max_index_nonlimber

    end Type ClTransferData

    Type(ClTransferData), save, target :: CTransScal, CTransTens, CTransVec

    !Computed output power spectra data

    integer, parameter :: C_Temp = 1, C_E = 2, C_Cross =3, C_Phi = 4, C_PhiTemp = 5, C_PhiE=6
    integer :: C_last = C_PhiE
    integer, parameter :: CT_Temp =1, CT_E = 2, CT_B = 3, CT_Cross=  4
    integer, parameter :: name_tag_len = 12
    character(LEN=name_tag_len), dimension(C_PhiE), parameter :: C_name_tags = ['TT','EE','TE','PP','TP','EP']
    character(LEN=name_tag_len), dimension(CT_Cross), parameter :: CT_name_tags = ['TT','EE','BB','TE']
    character(LEN=name_tag_len), dimension(7), parameter :: lens_pot_name_tags = ['TT','EE','BB','TE','PP','TP','EP']


    logical :: has_cl_2D_array = .false.

    real(dl), dimension (:,:,:), allocatable :: Cl_scalar, Cl_tensor, Cl_vector
    !Indices are Cl_xxx( l , intial_power_index, Cl_type)
    !where Cl_type is one of the above constants

    real(dl), dimension (:,:,:,:), allocatable :: Cl_Scalar_Array
    !Indices are Cl_xxx( l , intial_power_index, field1,field2)
    !where ordering of fields is T, E, \psi (CMB lensing potential),T_freq_1,E_freq_1,.... window_1, window_2...

    !The following are set only if doing lensing
    integer lmax_lensed !Only accurate to rather less than this
    real(dl) , dimension (:,:,:), allocatable :: Cl_lensed
    !Cl_lensed(l, power_index, Cl_type) are the interpolated Cls
    real(dl) , dimension (:,:,:,:,:), allocatable :: Cl_lensed_freqs, Cl_tensor_freqs

    contains

    subroutine Init_ClTransfer(CTrans)
    !Need to set the Ranges array q before calling this
    Type(ClTransferData) :: CTrans
    integer st

    deallocate(CTrans%Delta_p_l_k, STAT = st)
    call Ranges_getArray(CTrans%q, .true.)

    allocate(CTrans%Delta_p_l_k(CTrans%NumSources,&
        min(CTrans%max_index_nonlimber,CTrans%ls%l0), CTrans%q%npoints),  STAT = st)
    if (st /= 0) call MpiStop('Init_ClTransfer: Error allocating memory for transfer functions')
    CTrans%Delta_p_l_k = 0

    end subroutine Init_ClTransfer

    subroutine Init_Limber(CTrans)
    Type(ClTransferData) :: CTrans

    allocate(CTrans%Limber_l_min(CTrans%NumSources))
    CTrans%Limber_l_min = 0
    if (num_redshiftwindows>0 .or. limber_phiphi>0) then
        allocate(CTrans%Limber_windows(CTrans%NumSources,CTrans%ls%l0))
    end if

    end subroutine Init_Limber

    subroutine Free_ClTransfer(CTrans)
    Type(ClTransferData) :: CTrans
    integer st

    deallocate(CTrans%Delta_p_l_k, STAT = st)
    nullify(CTrans%Delta_p_l_k)
    call Ranges_Free(CTrans%q)
    call Free_Limber(CTrans)

    end subroutine Free_ClTransfer

    subroutine Free_Limber(CTrans)
    Type(ClTransferData) :: CTrans
    integer st,i,j

    if (associated(CTrans%Limber_l_min)) then
        do i=1, CTrans%NumSources
            if (CTrans%Limber_l_min(i)/=0) then
                do j=CTrans%Limber_l_min(i), CTrans%ls%l0
                    deallocate(CTrans%Limber_windows(i, j)%k, STAT = st)
                    deallocate(CTrans%Limber_windows(i, j)%Source, STAT = st)
                end do
            end if
        end do
        deallocate(CTrans%Limber_l_min, STAT = st)
    end if
    deallocate(CTrans%Limber_windows, STAT = st)
    nullify(CTrans%Limber_l_min)
    nullify(CTrans%Limber_windows)

    end subroutine Free_Limber

    subroutine CheckLoadedHighLTemplate
    integer L
    real(dl) array(7)

    if (.not. allocated(highL_CL_template)) then
        allocate(highL_CL_template(lmin:lmax_extrap_highl, C_Temp:C_Phi))

        call OpenTxtFile(highL_unlensed_cl_template,fileio_unit)

        if (lmin==1) highL_CL_template(lmin,:)=0
        do
            read(fileio_unit,*, end=500) L , array
            if (L>lmax_extrap_highl) exit
            !  array = array * (2*l+1)/(4*pi) * 2*pi/(l*(l+1))
            highL_CL_template(L, C_Temp:C_E) =array(1:2)
            highL_CL_template(L, C_Cross) =array(4)
            highL_CL_template(L, C_Phi) =array(5)
        end do
500     if (L< lmax_extrap_highl) &
            call MpiStop('CheckLoadedHighLTemplate: template file does not go up to lmax_extrap_highl')
        close(fileio_unit)
    end if

    end subroutine CheckLoadedHighLTemplate


    subroutine Init_Cls

    call CheckLoadedHighLTemplate
    if (CP%WantScalars) then
        if (allocated(Cl_scalar)) deallocate(Cl_scalar)
        allocate(Cl_scalar(lmin:CP%Max_l, CP%InitPower%nn, C_Temp:C_last))
        Cl_scalar = 0
        if (has_cl_2D_array) then
            if (allocated(Cl_scalar_array)) deallocate(Cl_scalar_array)
            allocate(Cl_scalar_Array(lmin:CP%Max_l, CP%InitPower%nn, 3+num_redshiftwindows+num_cmb_freq*2,3+num_redshiftwindows+num_cmb_freq*2))
            Cl_scalar_array = 0
        end if
    end if

    if (CP%WantVectors) then
        if (allocated(Cl_vector)) deallocate(Cl_vector)
        allocate(Cl_vector(lmin:CP%Max_l, CP%InitPower%nn, CT_Temp:CT_Cross))
        Cl_vector = 0
    end if


    if (CP%WantTensors) then
        if (allocated(Cl_tensor)) deallocate(Cl_tensor)
        allocate(Cl_tensor(lmin:CP%Max_l_tensor, CP%InitPower%nn, CT_Temp:CT_Cross))
        Cl_tensor = 0
    end if

    end subroutine Init_Cls

    function open_file_header(filename, Col1, Columns, n) result(unit)
    character(LEN=*), intent(in) :: filename
    character(LEN=*), intent(in) :: col1
    character(LEN=name_tag_len), intent(in) :: Columns(:)
    integer, intent(in), optional :: n
    integer :: unit, nn

    if (present(n)) then
        nn = n
    else
        nn = 6
    end if
    open(newunit=unit,file=filename,form='formatted',status='replace')
    if (output_file_headers) then
        write(unit,'("#",1A'//Trim(IntToStr(nn-1))//'," ",*(A15))') Col1,Columns
    end if

    end function open_file_header

    function scalar_fieldname(i)
    integer, intent(in) :: i
    character(LEN=5) :: scalar_fieldname
    character(LEN=3), parameter :: scalar_fieldnames = 'TEP'

    if (i<=3) then
        scalar_fieldname = scalar_fieldnames(i:i)
    else
        scalar_fieldname = 'W'//trim(IntToStr(i-3))
    end if

    end function scalar_fieldname

    subroutine output_cl_files(ScalFile,ScalCovFile,TensFile, TotFile, LensFile, LensTotFile, factor)
    implicit none
    integer in,il, i, j
    character(LEN=4) :: F1, F2
    character(LEN=*) ScalFile, TensFile, TotFile, LensFile, LensTotFile,ScalCovfile
    real(dl), intent(in), optional :: factor
    real(dl) fact
    integer last_C
    real(dl), allocatable :: outarr(:,:)
<<<<<<< HEAD
    integer nsource_out
    integer f_i_1,f_i_2
=======
    integer unit
    character(LEN=name_tag_len) :: cov_names((3+num_redshiftwindows)**2)

>>>>>>> 1fdfcea9

    if (present(factor)) then
        fact = factor
    else
        fact =1
    end if

    if (CP%WantScalars .and. ScalFile /= '') then
        last_C=min(C_PhiTemp,C_last)
        unit = open_file_header(ScalFile, 'L', C_name_tags(:last_C))
        do in=1,CP%InitPower%nn
            do il=lmin,min(10000,CP%Max_l)
                write(unit,trim(numcat('(1I6,',last_C))//'E15.5)')il ,fact*Cl_scalar(il,in,C_Temp:last_C)
            end do
            do il=10100,CP%Max_l, 100
                write(unit,trim(numcat('(1E15.5,',last_C))//'E15.5)') real(il),&
                    fact*Cl_scalar(il,in,C_Temp:last_C)
            end do
        end do
        close(unit)
    end if

    if (CP%WantScalars .and. has_cl_2D_array .and. ScalCovFile /= '' .and. CTransScal%NumSources>2) then
<<<<<<< HEAD
        nsource_out = 3+num_redshiftwindows+num_cmb_freq*2
        allocate(outarr(1:nsource_out,1:nsource_out))
        open(unit=fileio_unit,file=ScalCovFile,form='formatted',status='replace')
=======
        allocate(outarr(1:3+num_redshiftwindows,1:3+num_redshiftwindows))
        do i=1, 3+num_redshiftwindows
            do j=1, 3+num_redshiftwindows
                cov_names(j + (i-1)*(3+num_redshiftwindows)) = trim(scalar_fieldname(i))//'x'//trim(scalar_fieldname(j))
            end do
        end do
        unit = open_file_header(ScalCovFile, 'L', cov_names)

>>>>>>> 1fdfcea9
        do in=1,CP%InitPower%nn
            do il=lmin,min(10000,CP%Max_l)
                outarr=Cl_scalar_array(il,in,1:nsource_out,1:nsource_out)
                outarr(1:2,:)=sqrt(fact)*outarr(1:2,:)
                outarr(:,1:2)=sqrt(fact)*outarr(:,1:2)
<<<<<<< HEAD
                outarr(:,4:3+num_cmb_freq*2)=sqrt(fact)*outarr(:,4:3+num_cmb_freq*2)
                outarr(4:3+num_cmb_freq*2,:)=sqrt(fact)*outarr(4:3+num_cmb_freq*2,:)
                write(fileio_unit,trim(numcat('(1I6,',(nsource_out)**2))//'E15.5)') il, outarr
=======
                write(unit,trim(numcat('(1I6,',(3+num_redshiftwindows)**2))//'E15.5)') il, outarr
>>>>>>> 1fdfcea9
            end do
            do il=10100,CP%Max_l, 100
                outarr=Cl_scalar_array(il,in,1:nsource_out,1:nsource_out)
                outarr(1:2,:)=sqrt(fact)*outarr(1:2,:)
                outarr(:,1:2)=sqrt(fact)*outarr(:,1:2)
<<<<<<< HEAD
                outarr(:,4:3+num_cmb_freq*2)=sqrt(fact)*outarr(:,4:3+num_cmb_freq*2)
                outarr(4:3+num_cmb_freq*2,:)=sqrt(fact)*outarr(4:3+num_cmb_freq*2,:)
                write(fileio_unit,trim(numcat('(1E15.5,',(nsource_out)**2))//'E15.5)') real(il), outarr
=======
                write(unit,trim(numcat('(1E15.5,',(3+num_redshiftwindows)**2))//'E15.5)') real(il), outarr
>>>>>>> 1fdfcea9
            end do
        end do
        close(unit)
        deallocate(outarr)
    end if

    if (CP%WantTensors .and. TensFile /= '') then
        unit = open_file_header(TensFile, 'L', CT_name_tags)
        do in=1,CP%InitPower%nn
            do il=lmin,CP%Max_l_tensor
                write(unit,'(1I6,4E15.5)')il, fact*Cl_tensor(il, in, CT_Temp:CT_Cross)
            end do
        end do
<<<<<<< HEAD
        close(fileio_unit)
        if (num_cmb_freq>0) then
            open(unit=fileio_unit,file=trim(TensFile)//'_freqs',form='formatted',status='replace')
            write(fileio_unit,'('//trim(IntToStr(num_cmb_freq))//'E15.5)') phot_freqs
            close(fileio_unit)
            do f_i_1=1,num_cmb_freq
                do f_i_2=1,num_cmb_freq
                    open(unit=fileio_unit,file=trim(TensFile)//trim(concat('_',f_i_1,'_',f_i_2)),form='formatted',status='replace')
                    do in=1,CP%InitPower%nn
                        do il=lmin, CP%Max_l_tensor
                            write(fileio_unit,'(1I6,4E15.5)')il, fact*Cl_tensor_freqs(il, in, CT_Temp:CT_Cross,f_i_1,f_i_2)
                        end do
                    end do
                    close(fileio_unit)
                end do
            end do
        end if
=======
        close(unit)
>>>>>>> 1fdfcea9
    end if

    if (CP%WantTensors .and. CP%WantScalars .and. TotFile /= '') then
        unit = open_file_header(TotFile, 'L', CT_name_tags)
        do in=1,CP%InitPower%nn
            do il=lmin,CP%Max_l_tensor
                write(unit,'(1I6,4E15.5)')il, fact*(Cl_scalar(il, in, C_Temp:C_E)+ Cl_tensor(il,in, C_Temp:C_E)), &
                    fact*Cl_tensor(il,in, CT_B), fact*(Cl_scalar(il, in, C_Cross) + Cl_tensor(il, in, CT_Cross))
            end do
            do il=CP%Max_l_tensor+1,CP%Max_l
                write(unit,'(1I6,4E15.5)')il ,fact*Cl_scalar(il,in,C_Temp:C_E), 0._dl, fact*Cl_scalar(il,in,C_Cross)
            end do
        end do
        close(unit)
    end if

    if (CP%WantScalars .and. CP%DoLensing .and. LensFile /= '') then
        unit = open_file_header(LensFile, 'L', CT_name_tags)
        do in=1,CP%InitPower%nn
            do il=lmin, lmax_lensed
                write(unit,'(1I6,4E15.5)')il, fact*Cl_lensed(il, in, CT_Temp:CT_Cross)
            end do
        end do
<<<<<<< HEAD
        close(fileio_unit)
        if (num_cmb_freq>0) then
            open(unit=fileio_unit,file=trim(LensFile)//'_freqs',form='formatted',status='replace')
            write(fileio_unit,'('//trim(IntToStr(num_cmb_freq))//'E15.5)') phot_freqs
            close(fileio_unit)
            do f_i_1=1,num_cmb_freq
                do f_i_2=1,num_cmb_freq
                    open(unit=fileio_unit,file=trim(LensFile)//trim(concat('_',f_i_1,'_',f_i_2)),form='formatted',status='replace')
                    do in=1,CP%InitPower%nn
                        do il=lmin, lmax_lensed
                            write(fileio_unit,'(1I6,4E15.5)')il, fact*Cl_lensed_freqs(il, in, CT_Temp:CT_Cross,f_i_1,f_i_2)
                        end do
                    end do
                    close(fileio_unit)
                end do
            end do
        end if
=======
        close(unit)
>>>>>>> 1fdfcea9
    end if


    if (CP%WantScalars .and. CP%WantTensors .and. CP%DoLensing .and. LensTotFile /= '') then
        unit = open_file_header(LensTotFile, 'L', CT_name_tags)
        do in=1,CP%InitPower%nn
            do il=lmin,min(CP%Max_l_tensor,lmax_lensed)
                write(unit,'(1I6,4E15.5)')il, fact*(Cl_lensed(il, in, CT_Temp:CT_Cross)+ Cl_tensor(il,in, CT_Temp:CT_Cross))
            end do
            do il=min(CP%Max_l_tensor,lmax_lensed)+1,lmax_lensed
                write(unit,'(1I6,4E15.5)')il, fact*Cl_lensed(il, in, CT_Temp:CT_Cross)
            end do
        end do
        close(unit)
    end if
    end subroutine output_cl_files

    subroutine output_lens_pot_files(LensPotFile, factor)
    !Write out L TT EE BB TE PP PT PE where P is the lensing potential, all unlensed
    !This input supported by LensPix from 2010
    implicit none
    integer in,il
    real(dl), intent(in), optional :: factor
    real(dl) fact, scale, BB, TT, TE, EE
    character(LEN=*) LensPotFile
    integer unit
    !output file of dimensionless [l(l+1)]^2 C_phi_phi/2pi and [l(l+1)]^(3/2) C_phi_T/2pi
    !This is the format used by Planck_like but original LensPix uses scalar_output_file.

    !(Cl_scalar and scalar_output_file numbers are instead l^4 C_phi and l^3 C_phi
    ! - for historical reasons)

    if (present(factor)) then
        fact = factor
    else
        fact =1
    end if

    if (CP%WantScalars .and. CP%DoLensing .and. LensPotFile/='') then
        unit =  open_file_header(LensPotFile, 'L', lens_pot_name_tags)
        do in=1,CP%InitPower%nn
            do il=lmin,min(10000,CP%Max_l)
                TT = Cl_scalar(il, in, C_Temp)
                EE = Cl_scalar(il, in, C_E)
                TE = Cl_scalar(il, in, C_Cross)
                if (CP%WantTensors .and. il <= CP%Max_l_tensor) then
                    TT= TT+Cl_tensor(il,in, CT_Temp)
                    EE= EE+Cl_tensor(il,in, CT_E)
                    TE= TE+Cl_tensor(il,in, CT_Cross)
                    BB= Cl_tensor(il,in, CT_B)
                else
                    BB=0
                end if
                scale = (real(il+1)/il)**2/OutputDenominator !Factor to go from old l^4 factor to new

                write(unit,'(1I6,7E15.5)') il , fact*TT, fact*EE, fact*BB, fact*TE, scale*Cl_scalar(il,in,C_Phi),&
                    (real(il+1)/il)**1.5/OutputDenominator*sqrt(fact)*Cl_scalar(il,in,C_PhiTemp:C_PhiE)
            end do
            do il=10100,CP%Max_l, 100
                scale = (real(il+1)/il)**2/OutputDenominator
                write(unit,'(1E15.5,7E15.5)') real(il), fact*Cl_scalar(il,in,C_Temp:C_E),0.,fact*Cl_scalar(il,in,C_Cross), &
                    scale*Cl_scalar(il,in,C_Phi),&
                    (real(il+1)/il)**1.5/OutputDenominator*sqrt(fact)*Cl_scalar(il,in,C_PhiTemp:C_PhiE)
            end do
        end do
        close(unit)
    end if
    end subroutine output_lens_pot_files


    subroutine output_veccl_files(VecFile, factor)
    implicit none
    integer in,il
    character(LEN=*) VecFile
    real(dl), intent(in), optional :: factor
    real(dl) fact
    integer unit

    if (present(factor)) then
        fact = factor
    else
        fact =1
    end if


    if (CP%WantVectors .and. VecFile /= '') then
        unit =  open_file_header(VecFile, 'L', CT_name_tags)
        do in=1,CP%InitPower%nn
            do il=lmin,CP%Max_l
                write(unit,'(1I6,4E15.5)')il, fact*Cl_vector(il, in, CT_Temp:CT_Cross)
            end do
        end do
        close(unit)
    end if

    end subroutine output_veccl_files

    subroutine NormalizeClsAtL(lnorm)
    implicit none
    integer, intent(IN) :: lnorm
    integer in
    real(dl) Norm

    do in=1,CP%InitPower%nn
        if (CP%WantScalars) then
            Norm=1/Cl_scalar(lnorm,in, C_Temp)
            Cl_scalar(lmin:CP%Max_l, in, C_Temp:C_Cross) = Cl_scalar(lmin:CP%Max_l, in, C_Temp:C_Cross) * Norm
        end if

        if (CP%WantTensors) then
            if (.not.CP%WantScalars) Norm = 1/Cl_tensor(lnorm,in, C_Temp)
            !Otherwise Norm already set correctly
            Cl_tensor(lmin:CP%Max_l_tensor, in, CT_Temp:CT_Cross) =  &
                Cl_tensor(lmin:CP%Max_l_tensor, in, CT_Temp:CT_Cross) * Norm
        end if
    end do

    end  subroutine NormalizeClsAtL

    subroutine ModelData_Free

    call Free_ClTransfer(CTransScal)
    call Free_ClTransfer(CTransVec)
    call Free_ClTransfer(CTransTens)
    if (allocated(Cl_vector)) deallocate(Cl_vector)
    if (allocated(Cl_tensor)) deallocate(Cl_tensor)
    if (allocated(Cl_scalar)) deallocate(Cl_scalar)
    if (allocated(Cl_lensed)) deallocate(Cl_lensed)
    if (allocated(Cl_scalar_array)) deallocate(Cl_scalar_array)

    end subroutine ModelData_Free

    end module ModelData


    !ccccccccccccccccccccccccccccccccccccccccccccccccccccccccccccccccccccc
    module MassiveNu
    use precision
    use ModelParams
    implicit none
    private

    real(dl), parameter  :: const  = 7._dl/120*pi**4 ! 5.68219698_dl
    !const = int q^3 F(q) dq = 7/120*pi^4
    real(dl), parameter  :: const2 = 5._dl/7/pi**2   !0.072372274_dl
    real(dl), parameter  :: zeta3  = 1.2020569031595942853997_dl
    real(dl), parameter  :: zeta5  = 1.0369277551433699263313_dl
    real(dl), parameter  :: zeta7  = 1.0083492773819228268397_dl

    ! zeta3*3/2/pi^2*4/11*((k_B*COBE_CMBTemp/hbar/c)^3* 8*pi*G/3/(100*km/s/megaparsec)^2/(c^2/eV)
    real(dl), parameter :: neutrino_mass_fac= 94.07_dl !converts omnuh2 into sum m_nu in eV

    integer, parameter  :: nrhopn=2000
    real(dl), parameter :: am_min = 0.01_dl  !0.02_dl
    !smallest a*m_nu to integrate distribution function rather than using series
    real(dl), parameter :: am_max = 600._dl
    !max a*m_nu to integrate

    real(dl),parameter  :: am_minp=am_min*1.1
    real(dl), parameter :: am_maxp=am_max*0.9

    real(dl) dlnam

    real(dl), dimension(:), allocatable ::  r1,p1,dr1,dp1,ddr1

    !Sample for massive neutrino momentum
    !These settings appear to be OK for P_k accuate at 1e-3 level
    integer, parameter :: nqmax0=80 !maximum array size of q momentum samples
    real(dl) :: nu_q(nqmax0), nu_int_kernel(nqmax0)

    integer nqmax !actual number of q modes evolves

    public const,Nu_Init,Nu_background, Nu_rho, Nu_drho,  nqmax0, nqmax, &
        nu_int_kernel, nu_q, sum_mnu_for_m1, neutrino_mass_fac
    contains
    !cccccccccccccccccccccccccccccccccccccccccccccccccccccccccccccccccccccc

    subroutine sum_mnu_for_m1(summnu,dsummnu, m1, targ, sgn)
    use constants
    real(dl), intent(in) :: m1, targ, sgn
    real(dl), intent(out) :: summnu, dsummnu
    real(dl) :: m2,m3

    m2 = sqrt(m1**2 + delta_mnu21)
    m3 = sqrt(m1**2 + sgn*delta_mnu31)
    summnu = m1 + m2 + m3 - targ
    dsummnu = m1/m2+m1/m3 + 1

    end subroutine sum_mnu_for_m1

    subroutine Nu_init
    !  Initialize interpolation tables for massive neutrinos.
    !  Use cubic splines interpolation of log rhonu and pnu vs. log a*m.
    integer i
    real(dl) dq,dlfdlq, q, am, rhonu,pnu
    real(dl) spline_data(nrhopn)

    !  nu_masses=m_nu(i)*c**2/(k_B*T_nu0).
    !  Get number density n of neutrinos from
    !  rho_massless/n = int q^3/(1+e^q) / int q^2/(1+e^q)=7/180 pi^4/Zeta(3)
    !  then m = Omega_nu/N_nu rho_crit /n
    !  Error due to velocity < 1e-5

    do i=1, CP%Nu_mass_eigenstates
        nu_masses(i)=const/(1.5d0*zeta3)*grhom/grhor*CP%omegan*CP%Nu_mass_fractions(i) &
            /CP%Nu_mass_degeneracies(i)
    end do

    if (allocated(r1)) return
    allocate(r1(nrhopn),p1(nrhopn),dr1(nrhopn),dp1(nrhopn),ddr1(nrhopn))


    nqmax=3
    if (AccuracyBoost >1) nqmax=4
    if (AccuracyBoost >2) nqmax=5
    if (AccuracyBoost >3) nqmax=nint(AccuracyBoost*10)
    !note this may well be worse than the 5 optimized points

    if (nqmax > nqmax0) call MpiStop('Nu_Init: qmax > nqmax0')

    !We evolve evolve 4F_l/dlfdlq(i), so kernel includes dlfdlnq factor
    !Integration scheme gets (Fermi-Dirac thing)*q^n exact,for n=-4, -2..2
    !see CAMB notes
    if (nqmax==3) then
        !Accurate at 2e-4 level
        nu_q(1:3) = (/0.913201, 3.37517, 7.79184/)
        nu_int_kernel(1:3) = (/0.0687359, 3.31435, 2.29911/)
    else if (nqmax==4) then
        !This seems to be very accurate (limited by other numerics)
        nu_q(1:4) = (/0.7, 2.62814, 5.90428, 12.0/)
        nu_int_kernel(1:4) = (/0.0200251, 1.84539, 3.52736, 0.289427/)
    else if (nqmax==5) then
        !exact for n=-4,-2..3
        !This seems to be very accurate (limited by other numerics)
        nu_q(1:5) = (/0.583165, 2.0, 4.0, 7.26582, 13.0/)
        nu_int_kernel(1:5) = (/0.0081201, 0.689407, 2.8063, 2.05156, 0.126817/)
    else
        dq = (12 + nqmax/5)/real(nqmax)
        do i=1,nqmax
            q=(i-0.5d0)*dq
            nu_q(i) = q
            dlfdlq=-q/(1._dl+exp(-q))
            nu_int_kernel(i)=dq*q**3/(exp(q)+1._dl) * (-0.25_dl*dlfdlq) !now evolve 4F_l/dlfdlq(i)
        end do
    end if
    nu_int_kernel=nu_int_kernel/const

    dlnam=-(log(am_min/am_max))/(nrhopn-1)


    !$OMP PARALLEL DO DEFAULT(SHARED),SCHEDULE(STATIC) &
    !$OMP & PRIVATE(am, rhonu,pnu)
    do i=1,nrhopn
    am=am_min*exp((i-1)*dlnam)
    call nuRhoPres(am,rhonu,pnu)
    r1(i)=log(rhonu)
    p1(i)=log(pnu)
    end do
    !$OMP END PARALLEL DO


    call splini(spline_data,nrhopn)
    call splder(r1,dr1,nrhopn,spline_data)
    call splder(p1,dp1,nrhopn,spline_data)
    call splder(dr1,ddr1,nrhopn,spline_data)


    end subroutine Nu_init

    !cccccccccccccccccccccccccccccccccccccccccccccccccccccccccccccccccccccc
    subroutine nuRhoPres(am,rhonu,pnu)
    !  Compute the density and pressure of one eigenstate of massive neutrinos,
    !  in units of the mean density of one flavor of massless neutrinos.

    real(dl),  parameter :: qmax=30._dl
    integer, parameter :: nq=100
    real(dl) dum1(nq+1),dum2(nq+1)
    real(dl), intent(in) :: am
    real(dl), intent(out) ::  rhonu,pnu
    integer i
    real(dl) q,aq,v,aqdn,adq


    !  q is the comoving momentum in units of k_B*T_nu0/c.
    !  Integrate up to qmax and then use asymptotic expansion for remainder.
    adq=qmax/nq
    dum1(1)=0._dl
    dum2(1)=0._dl
    do  i=1,nq
        q=i*adq
        aq=am/q
        v=1._dl/sqrt(1._dl+aq*aq)
        aqdn=adq*q*q*q/(exp(q)+1._dl)
        dum1(i+1)=aqdn/v
        dum2(i+1)=aqdn*v
    end do
    call splint(dum1,rhonu,nq+1)
    call splint(dum2,pnu,nq+1)
    !  Apply asymptotic corrrection for q>qmax and normalize by relativistic
    !  energy density.
    rhonu=(rhonu+dum1(nq+1)/adq)/const
    pnu=(pnu+dum2(nq+1)/adq)/const/3._dl

    end subroutine nuRhoPres

    !cccccccccccccccccccccccccccccccccccccccccc
    subroutine Nu_background(am,rhonu,pnu)
    use precision
    use ModelParams
    real(dl), intent(in) :: am
    real(dl), intent(out) :: rhonu, pnu

    !  Compute massive neutrino density and pressure in units of the mean
    !  density of one eigenstate of massless neutrinos.  Use cubic splines to
    !  interpolate from a table.

    real(dl) d
    integer i

    if (am <= am_minp) then
        rhonu=1._dl + const2*am**2
        pnu=(2-rhonu)/3._dl
        return
    else if (am >= am_maxp) then
        rhonu = 3/(2*const)*(zeta3*am + (15*zeta5)/2/am)
        pnu = 900._dl/120._dl/const*(zeta5-63._dl/4*Zeta7/am**2)/am
        return
    end if


    d=log(am/am_min)/dlnam+1._dl
    i=int(d)
    d=d-i

    !  Cubic spline interpolation.
    rhonu=r1(i)+d*(dr1(i)+d*(3._dl*(r1(i+1)-r1(i))-2._dl*dr1(i) &
        -dr1(i+1)+d*(dr1(i)+dr1(i+1)+2._dl*(r1(i)-r1(i+1)))))
    pnu=p1(i)+d*(dp1(i)+d*(3._dl*(p1(i+1)-p1(i))-2._dl*dp1(i) &
        -dp1(i+1)+d*(dp1(i)+dp1(i+1)+2._dl*(p1(i)-p1(i+1)))))
    rhonu=exp(rhonu)
    pnu=exp(pnu)

    end subroutine Nu_background

    !cccccccccccccccccccccccccccccccccccccccccc
    subroutine Nu_rho(am,rhonu)
    use precision
    use ModelParams
    real(dl), intent(in) :: am
    real(dl), intent(out) :: rhonu

    !  Compute massive neutrino density in units of the mean
    !  density of one eigenstate of massless neutrinos.  Use cubic splines to
    !  interpolate from a table.

    real(dl) d
    integer i

    if (am <= am_minp) then
        rhonu=1._dl + const2*am**2
        return
    else if (am >= am_maxp) then
        rhonu = 3/(2*const)*(zeta3*am + (15*zeta5)/2/am)
        return
    end if

    d=log(am/am_min)/dlnam+1._dl
    i=int(d)
    d=d-i

    !  Cubic spline interpolation.
    rhonu=r1(i)+d*(dr1(i)+d*(3._dl*(r1(i+1)-r1(i))-2._dl*dr1(i) &
        -dr1(i+1)+d*(dr1(i)+dr1(i+1)+2._dl*(r1(i)-r1(i+1)))))
    rhonu=exp(rhonu)
    end subroutine Nu_rho

    !ccccccccccccccccccccccccccccccccccccccccccccccccccccccccccccccccccccc

    function Nu_drho(am,adotoa,rhonu) result (rhonudot)
    use precision
    use ModelParams

    !  Compute the time derivative of the mean density in massive neutrinos
    !  and the shear perturbation.
    real(dl) adotoa,rhonu,rhonudot
    real(dl) d
    real(dl), intent(IN) :: am
    integer i

    if (am< am_minp) then
        rhonudot = 2*const2*am**2*adotoa
    else if (am>am_maxp) then
        rhonudot = 3/(2*const)*(zeta3*am - (15*zeta5)/2/am)*adotoa
    else
        d=log(am/am_min)/dlnam+1._dl
        i=int(d)
        d=d-i
        !  Cubic spline interpolation for rhonudot.
        rhonudot=dr1(i)+d*(ddr1(i)+d*(3._dl*(dr1(i+1)-dr1(i)) &
            -2._dl*ddr1(i)-ddr1(i+1)+d*(ddr1(i)+ddr1(i+1) &
            +2._dl*(dr1(i)-dr1(i+1)))))

        rhonudot=rhonu*adotoa*rhonudot/dlnam
    end if

    end function Nu_drho

    end module MassiveNu

    ! wrapper function to avoid cirular module references
    subroutine init_massive_nu(has_massive_nu)
    use MassiveNu
    use ModelParams
    implicit none
    logical, intent(IN) :: has_massive_nu

    if (has_massive_nu) then
        call Nu_Init
    else
        nu_masses = 0
    end if
    end subroutine init_massive_nu


    !ccccccccccccccccccccccccccccccccccccccccccccccccccc

    module Transfer
    use ModelData
    use Errors
    implicit none
    public
    integer, parameter :: Transfer_kh =1, Transfer_cdm=2,Transfer_b=3,Transfer_g=4, &
        Transfer_r=5, Transfer_nu = 6,  & !massless and massive neutrino
    Transfer_tot=7, Transfer_nonu=8, Transfer_tot_de=9,  &
        ! total perturbations with and without neutrinos, with neutrinos+dark energy in the numerator
        Transfer_Weyl = 10, & ! the Weyl potential, for lensing and ISW
    Transfer_Newt_vel_cdm=11, Transfer_Newt_vel_baryon=12,   & ! -k v_Newtonian/H
    Transfer_vel_baryon_cdm = 13 !relative velocity of baryons and CDM

    integer, parameter :: Transfer_max = Transfer_vel_baryon_cdm
    character(LEN=name_tag_len) :: Transfer_name_tags(Transfer_max-1) = &
        ['CDM     ', 'baryon  ', 'photon  ', 'nu      ', 'mass_nu ', 'total   ', &
        'no_nu   ', 'total_de', 'Weyl    ', 'v_CDM   ', 'v_b     ', 'v_b-v_c ']

    logical :: transfer_interp_matterpower  = .true. !output regular grid in log k
    !set to false to output calculated values for later interpolation

    integer :: transfer_power_var = Transfer_tot
    !What to use to calulcate the output matter power spectrum and sigma_8
    !Transfer_tot uses total matter perturbation

    logical :: get_growth_sigma8 = .true.
    !gets sigma_vdelta, like sigma8 but using velocity-density cross power,
    !in late LCDM f*sigma8 = sigma_vdelta^2/sigma8

    Type MatterTransferData
        !Computed data
        integer   ::  num_q_trans   !    number of steps in k for transfer calculation
        real(dl), dimension (:), pointer :: q_trans => NULL()
        real(dl), dimension (:,:), pointer ::  sigma_8 => NULL()
        real(dl), dimension (:,:), pointer ::  sigma2_vdelta_8 => NULL() !growth from sigma_{v delta}
        real, dimension(:,:,:), pointer :: TransferData => NULL()
        !TransferData(entry,k_index,z_index) for entry=Tranfer_kh.. Transfer_tot
    end Type MatterTransferData

    Type MatterPowerData
        !everything is a function of k/h
        integer   ::  num_k, num_z
        real(dl), dimension(:), pointer :: log_kh => NULL(), redshifts => NULL()
        !matpower is log(P_k)
        real(dl), dimension(:,:), allocatable :: matpower, ddmat
        !if NonLinear, nonlin_ratio =  sqrt(P_nonlinear/P_linear)
        !function of k and redshift NonLinearScaling(k_index,z_index)
        real(dl), dimension(:,:), pointer :: nonlin_ratio => NULL()
    end Type MatterPowerData

    Type (MatterTransferData), save :: MT

    interface Transfer_GetMatterPower
    module procedure Transfer_GetMatterPowerD,Transfer_GetMatterPowerS
    end interface

    contains

    subroutine Transfer_GetUnsplinedPower(M,PK,var1,var2, hubble_units)
    !Get 2pi^2/k^3 T_1 T_2 P_R(k)
    Type(MatterTransferData) :: M
    real(dl), intent(inout):: PK(:,:)
    integer, optional, intent(in) :: var1
    integer, optional, intent(in) :: var2
    logical, optional, intent(in) :: hubble_units
    real(dl) h, k
    integer nz, nk, zix, ik
    integer s1, s2
    logical hnorm

    s1 = transfer_power_var
    if (present(var1))  s1 = var1
    s2 = transfer_power_var
    if (present(var2))  s2 = var2
    hnorm = .true.
    if (present(hubble_units)) hnorm = hubble_units

    nk=M%num_q_trans
    nz=CP%Transfer%PK_num_redshifts
    if (nk/= size(PK,1) .or. nz/=size(PK,2)) call MpiStop('Trasfer_GetUnsplinedPower wrong size')

    h = CP%H0/100

    do ik=1,nk
        k = M%TransferData(Transfer_kh,ik,1)*h
        do zix=1,nz
            PK(ik,zix) = M%TransferData(s1,ik,CP%Transfer%PK_redshifts_index(nz-zix+1))*&
                M%TransferData(s2,ik,CP%Transfer%PK_redshifts_index(nz-zix+1))*k*pi*twopi*scalarPower(k,1)
        end do
    end do
    if (hnorm) PK=  PK * h**3

    end subroutine Transfer_GetUnsplinedPower

    subroutine Transfer_GetUnsplinedNonlinearPower(M,PK,var1,var2, hubble_units)
    !Get 2pi^2/k^3 T_1 T_2 P_R(k) after re-scaling for non-linear evolution (if turned on)
    Type(MatterTransferData), intent(in) :: M
    real(dl), intent(inout):: PK(:,:)
    integer, optional, intent(in) :: var1
    integer, optional, intent(in) :: var2
    logical, optional, intent(in) :: hubble_units
    Type(MatterPowerData) :: PKdata
    integer zix

    call Transfer_GetUnsplinedPower(M,PK,var1,var2, hubble_units)
    do zix=1, CP%Transfer%PK_num_redshifts
        call Transfer_GetMatterPowerData(M, PKdata, 1, &
            CP%Transfer%PK_redshifts_index(CP%Transfer%PK_num_redshifts-zix+1))
        call NonLinear_GetRatios(PKdata)
        PK(:,zix) =  PK(:,zix) *PKdata%nonlin_ratio(:,1)**2
        call MatterPowerdata_Free(PKdata)
    end do

    end subroutine Transfer_GetUnsplinedNonlinearPower

    subroutine Transfer_GetMatterPowerData(MTrans, PK_data, power_ix, itf_only, var1, var2)
    !Does *NOT* include non-linear corrections
    !Get total matter power spectrum in units of (h Mpc^{-1})^3 ready for interpolation.
    !Here there definition is < Delta^2(x) > = 1/(2 pi)^3 int d^3k P_k(k)
    !We are assuming that Cls are generated so any baryonic wiggles are well sampled and that matter power
    !spectrum is generated to beyond the CMB k_max
    Type(MatterTransferData), intent(in) :: MTrans
    Type(MatterPowerData) :: PK_data
    integer, intent(in), optional :: power_ix
    integer, intent(in), optional :: itf_only
    integer, intent(in), optional :: var1, var2
    real(dl) h, kh, k, power
    integer ik
    integer nz,itf, itf_start, itf_end
    integer :: s1,s2, p_ix


    s1 = transfer_power_var
    if (present(var1))  s1 = var1
    s2 = transfer_power_var
    if (present(var2))  s2 = var2
    p_ix = 1
    if (present(power_ix)) p_ix = power_ix

    if (present(itf_only)) then
        itf_start=itf_only
        itf_end = itf_only
        nz = 1
    else
        itf_start=1
        nz= size(MTrans%TransferData,3)
        itf_end = nz
    end if
    PK_data%num_k = MTrans%num_q_trans
    PK_Data%num_z = nz

    allocate(PK_data%matpower(PK_data%num_k,nz))
    allocate(PK_data%ddmat(PK_data%num_k,nz))
    allocate(PK_data%nonlin_ratio(PK_data%num_k,nz))
    allocate(PK_data%log_kh(PK_data%num_k))
    allocate(PK_data%redshifts(nz))
    PK_data%redshifts = CP%Transfer%Redshifts(itf_start:itf_end)

    h = CP%H0/100

    do ik=1,MTrans%num_q_trans
        kh = MTrans%TransferData(Transfer_kh,ik,1)
        k = kh*h
        PK_data%log_kh(ik) = log(kh)
        power = ScalarPower(k,p_ix)
        if (global_error_flag/=0) then
            call MatterPowerdata_Free(PK_data)
            return
        end if
        do itf = 1, nz
            PK_data%matpower(ik,itf) = &
                log(MTrans%TransferData(s1,ik,itf_start+itf-1)*&
                MTrans%TransferData(s2,ik,itf_start+itf-1)*k &
                *pi*twopi*h**3*power)
        end do
    end do

    call MatterPowerdata_getsplines(PK_data)

    end subroutine Transfer_GetMatterPowerData

    subroutine MatterPowerData_Load(PK_data,fname)
    !Loads in kh, P_k from file for one redshiftr and one initial power spectrum
    !Not redshift is not stored in file, so not set correctly
    !Also note that output _matterpower file is already interpolated, so re-interpolating is probs not a good idea

    !Get total matter power spectrum in units of (h Mpc^{-1})^3 ready for interpolation.
    !Here there definition is < Delta^2(x) > = 1/(2 pi)^3 int d^3k P_k(k)
    use AmlUtils
    character(LEN=*) :: fname
    Type(MatterPowerData) :: PK_data
    real(dl)kh, Pk
    integer ik
    integer nz


    nz = 1
    call openTxtFile(fname, fileio_unit)

    PK_data%num_k = FileLines(fileio_unit)
    PK_Data%num_z = 1

    allocate(PK_data%matpower(PK_data%num_k,nz))
    allocate(PK_data%ddmat(PK_data%num_k,nz))
    allocate(PK_data%nonlin_ratio(PK_data%num_k,nz))
    allocate(PK_data%log_kh(PK_data%num_k))

    allocate(PK_data%redshifts(nz))
    PK_data%redshifts = 0

    do ik=1,PK_data%num_k
        read (fileio_unit,*) kh, Pk
        PK_data%matpower(ik,1) = log(Pk)
        PK_data%log_kh(ik) = log(kh)
    end do

    call MatterPowerdata_getsplines(PK_data)

    end subroutine MatterPowerData_Load


    subroutine MatterPowerdata_getsplines(PK_data)
    Type(MatterPowerData) :: PK_data
    integer i
    real(dl), parameter :: cllo=1.e30_dl,clhi=1.e30_dl

    do i = 1,PK_Data%num_z
        call spline(PK_data%log_kh,PK_data%matpower(1,i),PK_data%num_k,&
            cllo,clhi,PK_data%ddmat(1,i))
    end do

    end subroutine MatterPowerdata_getsplines

    subroutine MatterPowerdata_MakeNonlinear(PK_data)
    Type(MatterPowerData) :: PK_data

    call NonLinear_GetRatios(PK_data)
    PK_data%matpower = PK_data%matpower +  2*log(PK_data%nonlin_ratio)
    call MatterPowerdata_getsplines(PK_data)

    end subroutine MatterPowerdata_MakeNonlinear

    subroutine MatterPowerdata_Free(PK_data)
    Type(MatterPowerData) :: PK_data
    integer i

    deallocate(PK_data%log_kh,stat=i)
    deallocate(PK_data%matpower,stat=i)
    deallocate(PK_data%ddmat,stat=i)
    deallocate(PK_data%nonlin_ratio,stat=i)
    deallocate(PK_data%redshifts,stat=i)
    call MatterPowerdata_Nullify(PK_data)

    end subroutine MatterPowerdata_Free

    subroutine MatterPowerdata_Nullify(PK_data)
    Type(MatterPowerData) :: PK_data

    nullify(PK_data%log_kh)
    nullify(PK_data%nonlin_ratio)
    nullify(PK_data%redshifts)

    end subroutine MatterPowerdata_Nullify

    function MatterPowerData_k(PK,  kh, itf) result(outpower)
    !Get matter power spectrum at particular k/h by interpolation
    Type(MatterPowerData) :: PK
    integer, intent(in) :: itf
    real (dl), intent(in) :: kh
    real(dl) :: logk
    integer llo,lhi
    real(dl) outpower, dp
    real(dl) ho,a0,b0
    integer, save :: i_last = 1

    logk = log(kh)
    if (logk < PK%log_kh(1)) then
        dp = (PK%matpower(2,itf) -  PK%matpower(1,itf)) / &
            ( PK%log_kh(2)-PK%log_kh(1) )
        outpower = PK%matpower(1,itf) + dp*(logk - PK%log_kh(1))
    else if (logk > PK%log_kh(PK%num_k)) then
        !Do dodgy linear extrapolation on assumption accuracy of result won't matter

        dp = (PK%matpower(PK%num_k,itf) -  PK%matpower(PK%num_k-1,itf)) / &
            ( PK%log_kh(PK%num_k)-PK%log_kh(PK%num_k-1) )
        outpower = PK%matpower(PK%num_k,itf) + dp*(logk - PK%log_kh(PK%num_k))
    else
        llo=min(i_last,PK%num_k)
        do while (PK%log_kh(llo) > logk)
            llo=llo-1
        end do
        do while (PK%log_kh(llo+1)< logk)
            llo=llo+1
        end do
        i_last =llo
        lhi=llo+1
        ho=PK%log_kh(lhi)-PK%log_kh(llo)
        a0=(PK%log_kh(lhi)-logk)/ho
        b0=1-a0

        outpower = a0*PK%matpower(llo,itf)+ b0*PK%matpower(lhi,itf)+&
            ((a0**3-a0)* PK%ddmat(llo,itf) &
            +(b0**3-b0)*PK%ddmat(lhi,itf))*ho**2/6
    end if

    outpower = exp(outpower)

    end function MatterPowerData_k

    subroutine Transfer_GetMatterPowerS(MTrans,outpower, itf, in, minkh, dlnkh, npoints, var1, var2)
    Type(MatterTransferData), intent(in) :: MTrans
    integer, intent(in) :: itf, in, npoints
    integer, intent(in), optional :: var1, var2
    real, intent(out) :: outpower(*)
    real, intent(in) :: minkh, dlnkh
    real(dl) :: outpowerd(npoints)
    real(dl):: minkhd, dlnkhd

    minkhd = minkh; dlnkhd = dlnkh
    call Transfer_GetMatterPowerD(MTrans,outpowerd, itf, in, minkhd, dlnkhd, npoints,var1, var2)
    outpower(1:npoints) = outpowerd(1:npoints)

    end subroutine Transfer_GetMatterPowerS

    !JD 08/13 for nonlinear lensing of CMB + LSS compatibility
    !Changed input variable from itf to itf_PK because we are looking for the itf_PK'th
    !redshift in the PK_redshifts array.  The position of this redshift in the master redshift
    !array, itf, is given by itf = CP%Transfer%Pk_redshifts_index(itf_PK)
    !Also changed (CP%NonLinear/=NonLinear_None) to
    !CP%NonLinear/=NonLinear_none .and. CP%NonLinear/=NonLinear_Lens)
    subroutine Transfer_GetMatterPowerD(MTrans,outpower, itf_PK, in, minkh, dlnkh, npoints, var1, var2)
    !Allows for non-smooth priordial spectra
    !if CP%Nonlinear/ = NonLinear_none includes non-linear evolution
    !Get total matter power spectrum at logarithmically equal intervals dlnkh of k/h starting at minkh
    !in units of (h Mpc^{-1})^3.
    !Here there definition is < Delta^2(x) > = 1/(2 pi)^3 int d^3k P_k(k)
    !We are assuming that Cls are generated so any baryonic wiggles are well sampled and that matter power
    !sepctrum is generated to beyond the CMB k_max
    Type(MatterTransferData), intent(in) :: MTrans
    Type(MatterPowerData) :: PK

    integer, intent(in) :: itf_PK, in, npoints
    real(dl), intent(out) :: outpower(npoints)
    real(dl), intent(in) :: minkh, dlnkh
    integer, intent(in), optional :: var1, var2

    real(dl), parameter :: cllo=1.e30_dl,clhi=1.e30_dl
    integer ik, llo,il,lhi,lastix
    real(dl) matpower(MTrans%num_q_trans), kh, kvals(MTrans%num_q_trans), ddmat(MTrans%num_q_trans)
    real(dl) atransfer,xi, a0, b0, ho, logmink,k, h
    integer itf
    integer :: s1,s2

    s1 = transfer_power_var
    if (present(var1))  s1 = var1
    s2 = transfer_power_var
    if (present(var2))  s2 = var2

    itf = CP%Transfer%PK_redshifts_index(itf_PK)

    if (npoints < 2) call MpiStop('Need at least 2 points in Transfer_GetMatterPower')

    !         if (minkh < MTrans%TransferData(Transfer_kh,1,itf)) then
    !            stop 'Transfer_GetMatterPower: kh out of computed region'
    !          end if
    if (minkh*exp((npoints-1)*dlnkh) > MTrans%TransferData(Transfer_kh,MTrans%num_q_trans,itf) &
        .and. FeedbackLevel > 0 ) &
        write(*,*) 'Warning: extrapolating matter power in Transfer_GetMatterPower'


    if (CP%NonLinear/=NonLinear_none .and. CP%NonLinear/=NonLinear_Lens) then
        call Transfer_GetMatterPowerData(MTrans, PK, in, itf) ! Mar 16, changed to use default variable
        call NonLinear_GetRatios(PK)
    end if

    h = CP%H0/100
    logmink = log(minkh)
    do ik=1,MTrans%num_q_trans
        kh = MTrans%TransferData(Transfer_kh,ik,itf)
        k = kh*h
        kvals(ik) = log(kh)
        atransfer=MTrans%TransferData(s1,ik,itf)*MTrans%TransferData(s2,ik,itf)
        if (CP%NonLinear/=NonLinear_none .and. CP%NonLinear/=NonLinear_Lens) &
            atransfer = atransfer* PK%nonlin_ratio(ik,1)**2 !only one element, this itf
        matpower(ik) = log(atransfer*k*pi*twopi*h**3)
        !Put in power spectrum later: transfer functions should be smooth, initial power may not be
    end do

    call spline(kvals,matpower,MTrans%num_q_trans,cllo,clhi,ddmat)

    llo=1
    lastix = npoints + 1
    do il=1, npoints
        xi=logmink + dlnkh*(il-1)
        if (xi < kvals(1)) then
            outpower(il)=-30.
            cycle
        end if
        do while ((xi > kvals(llo+1)).and.(llo < MTrans%num_q_trans))
            llo=llo+1
            if (llo >= MTrans%num_q_trans) exit
        end do
        if (llo == MTrans%num_q_trans) then
            lastix = il
            exit
        end if
        lhi=llo+1
        ho=kvals(lhi)-kvals(llo)
        a0=(kvals(lhi)-xi)/ho
        b0=(xi-kvals(llo))/ho

        outpower(il) = a0*matpower(llo)+ b0*matpower(lhi)+((a0**3-a0)* ddmat(llo) &
            +(b0**3-b0)*ddmat(lhi))*ho**2/6
    end do

    do while (lastix <= npoints)
        !Do linear extrapolation in the log
        !Obviouly inaccurate, non-linear etc, but OK if only using in tails of window functions
        outpower(lastix) = 2*outpower(lastix-1) - outpower(lastix-2)
        lastix = lastix+1
    end do

    outpower = exp(max(-30.d0,outpower))

    do il = 1, npoints
        k = exp(logmink + dlnkh*(il-1))*h
        outpower(il) = outpower(il) * ScalarPower(k,in)
        if (global_error_flag /= 0) exit
    end do

    if (CP%NonLinear/=NonLinear_none .and. CP%NonLinear/=NonLinear_Lens) call MatterPowerdata_Free(PK)

    end subroutine Transfer_GetMatterPowerD

    subroutine Transfer_Get_SigmaR(MTrans, R, outvals, var1, var2, power_ix, root)
    !Calculate MTrans%sigma_8^2 = int dk/k win**2 T_k**2 P(k), where win is the FT of a spherical top hat
    !of radius R h^{-1} Mpc, for all requested redshifts
    !set va1, var2 e.g. to get the value from some combination of transfer functions rather than total
    Type(MatterTransferData) :: MTrans
    real(dl), intent(in) :: R
    integer, intent(in), optional :: var1, var2
    integer, intent(in), optional :: power_ix
    logical, intent(in), optional :: root !if true, give sigma8, otherwise sigma8^2
    real(dl), intent(out) :: outvals(:)
    integer ik
    real(dl) kh, k, h, x, win
    real(dl) lnk, dlnk, lnko
    real(dl), dimension(CP%Transfer%PK_num_redshifts) ::  dsig8, dsig8o, sig8, sig8o
    real(dl) powers
    integer s1,s2
    integer :: ix = 1

    s1 = transfer_power_var
    if (present(var1))  s1 = var1
    s2 = transfer_power_var
    if (present(var2))  s2 = var2
    if (present(power_ix)) ix =power_ix

    H=CP%h0/100._dl
    lnko=0
    dsig8o=0
    sig8=0
    sig8o=0
    do ik=1, MTrans%num_q_trans
        kh = MTrans%TransferData(Transfer_kh,ik,1)
        if (kh==0) cycle
        k = kh*H

        dsig8 = MTrans%TransferData(s1,ik, &
            CP%Transfer%PK_redshifts_index(1:CP%Transfer%PK_num_redshifts))
        if (s1==s2) then
            dsig8 = dsig8**2
        else
            dsig8 = dsig8*MTrans%TransferData(s2,ik, &
                CP%Transfer%PK_redshifts_index(1:CP%Transfer%PK_num_redshifts))
        end if
        x= kh *R
        win =3*(sin(x)-x*cos(x))/x**3
        lnk=log(k)
        if (ik==1) then
            dlnk=0.5_dl
            !Approx for 2._dl/(CP%InitPower%an(in)+3)  [From int_0^k_1 dk/k k^4 P(k)]
            !Contribution should be very small in any case
        else
            dlnk=lnk-lnko
        end if
        powers = ScalarPower(k,power_ix)
        dsig8=(win*k**2)**2*powers*dsig8
        sig8=sig8+(dsig8+dsig8o)*dlnk/2
        dsig8o=dsig8
        lnko=lnk
    end do

    if (present(root)) then
        if (root) sig8 =sqrt(sig8)
    else
        sig8 =sqrt(sig8)
    end if
    outvals(1:CP%Transfer%PK_num_redshifts) = sig8

    end subroutine Transfer_Get_SigmaR

    subroutine Transfer_GetSigmaRArray(MTrans, R, sigmaR, redshift_ix, var1, var2, power_ix)
    !Get array of SigmaR at (by default) redshift zero, for all values of R
    Type(MatterTransferData) :: MTrans
    real(dl), intent(in) :: R(:)
    real(dl), intent(out) :: SigmaR(:)
    integer, intent(in), optional :: redshift_ix, var1, var2, power_ix
    integer i, red_ix, ik, subk
    real(dl) kh, k, h, dkh
    real(dl) lnk, dlnk, lnko, minR
    real(dl), dimension(size(R)) ::  x, win, dsig8, dsig8o, sig8, sig8o
    type(MatterPowerData) :: PKspline
    integer, parameter :: nsub = 5

    minR = minval(R)
    red_ix =  CP%Transfer%PK_redshifts_index(CP%Transfer%PK_num_redshifts)
    if (present(redshift_ix)) red_ix = redshift_ix

    call Transfer_GetMatterPowerData(MTrans, PKspline, power_ix, red_ix, var1, var2 )

    H=CP%h0/100._dl
    lnko=0
    dsig8o=0
    sig8=0
    sig8o=0
    if (MTrans%TransferData(Transfer_kh,1,1)==0) call MpiStop('Transfer_GetSigmaRArray kh zero')
    do ik=1, MTrans%num_q_trans + 2
        if (ik < MTrans%num_q_trans) then
            dkh = (MTrans%TransferData(Transfer_kh,ik+1,1)- MTrans%TransferData(Transfer_kh,ik,1))/nsub
            !after last step just extrapolate a bit with previous size
        end if
        if (ik <= MTrans%num_q_trans) kh = MTrans%TransferData(Transfer_kh,ik,1)
        do subk = 1, nsub
            k = kh*H
            lnk=log(k)

            x= kh *R
            win =3*(sin(x)-x*cos(x))/x**3
            if (ik==1 .and. subk==1) then
                dlnk=0.5_dl
                !Approx for 2._dl/(CP%InitPower%an(in)+3)  [From int_0^k_1 dk/k k^4 P(k)]
                !Contribution should be very small in any case
            else
                dlnk=lnk-lnko
            end if
            dsig8=win**2*(MatterPowerData_k(PKspline,  kh, 1)*k**3)
            sig8=sig8+(dsig8+dsig8o)*dlnk/2
            dsig8o=dsig8
            lnko=lnk
            kh = kh + dkh
        end do
    end do
    call MatterPowerdata_Free(PKspline)

    SigmaR=sqrt(sig8/(pi*twopi*h**3 ))

    end subroutine Transfer_GetSigmaRArray

    subroutine Transfer_Get_sigma8(MTrans, R, var1, var2)
    !Calculate MTrans%sigma_8^2 = int dk/k win**2 T_k**2 P(k), where win is the FT of a spherical top hat
    !of radius R h^{-1} Mpc
    ! set va1, var2 e.g. to get the value from some combination of transfer functions rather than total
    Type(MatterTransferData) :: MTrans
    real(dl), intent(in), optional :: R
    integer, intent(in), optional :: var1, var2
    integer ix
    real(dl) :: radius = 8._dl

    if (global_error_flag /= 0) return

    if (present(R)) radius = R

    do ix = 1, CP%InitPower%nn
        call Transfer_Get_SigmaR(MTrans, radius, MTrans%sigma_8(:,ix), var1,var2, ix)
    end do

    end subroutine Transfer_Get_sigma8

    subroutine Transfer_Get_sigmas(MTrans, R, var_delta, var_v)
    !Get sigma8 and sigma_{delta v} (for growth, like f sigma8 in LCDM)
    Type(MatterTransferData) :: MTrans
    real(dl), intent(in), optional :: R
    integer, intent(in), optional :: var_delta,var_v
    real(dl) :: radius = 8._dl
    integer s1, s2, ix

    if (global_error_flag /= 0) return

    if (present(R)) radius = R
    s1 = transfer_power_var
    if (present(var_delta))  s1 = var_delta
    s2 = Transfer_Newt_vel_cdm
    if (present(var_v))  s2 = var_v

    do ix = 1, CP%InitPower%nn
        call Transfer_Get_SigmaR(MTrans, radius, MTrans%sigma_8(:,ix), s1,s1, ix)
        if (get_growth_sigma8) call Transfer_Get_SigmaR(MTrans, radius, &
            MTrans%sigma2_vdelta_8(:,ix), s1, s2, ix, root=.false.)
    end do

    end subroutine Transfer_Get_sigmas

    subroutine Transfer_output_Sig8(MTrans)
    Type(MatterTransferData), intent(in) :: MTrans
    integer in, j
    !JD 08/13 Changes in here to PK arrays and variables
    integer j_PK

    do in=1, CP%InitPower%nn
        if (CP%InitPower%nn>1)  write(*,*) 'Power spectrum : ', in
        do j_PK=1, CP%Transfer%PK_num_redshifts
            j = CP%Transfer%PK_redshifts_index(j_PK)
            write(*,'("at z =",f7.3," sigma8 (all matter) = ",f7.4)') &
                CP%Transfer%redshifts(j), MTrans%sigma_8(j_PK,in)
        end do
        if (get_growth_sigma8) then
            do j_PK=1, CP%Transfer%PK_num_redshifts
                j = CP%Transfer%PK_redshifts_index(j_PK)
                write(*,'("at z =",f7.3," sigma8^2_vd/sigma8  = ",f7.4)') &
                    CP%Transfer%redshifts(j), MTrans%sigma2_vdelta_8(j_PK,in)/MTrans%sigma_8(j_PK,in)
            end do
        end if
    end do

    end subroutine Transfer_output_Sig8

    subroutine Transfer_Allocate(MTrans)
    Type(MatterTransferData) :: MTrans
    integer st

    deallocate(MTrans%q_trans, STAT = st)
    deallocate(MTrans%TransferData, STAT = st)
    deallocate(MTrans%sigma_8, STAT = st)
    if (get_growth_sigma8) deallocate(MTrans%sigma2_vdelta_8, STAT = st)
    allocate(MTrans%q_trans(MTrans%num_q_trans))
    allocate(MTrans%TransferData(Transfer_max,MTrans%num_q_trans,CP%Transfer%num_redshifts))
    !JD 08/13 Changes in here to PK arrays and variables
    allocate(MTrans%sigma_8(CP%Transfer%PK_num_redshifts, CP%InitPower%nn))
    if (get_growth_sigma8) allocate(MTrans%sigma2_vdelta_8(CP%Transfer%PK_num_redshifts, CP%InitPower%nn))

    end  subroutine Transfer_Allocate

    subroutine Transfer_Nullify(Mtrans)
    Type(MatterTransferData):: MTrans

    Mtrans%num_q_trans = 0
    nullify(MTrans%q_trans)
    nullify(MTrans%TransferData)
    nullify(MTrans%sigma_8)
    nullify(MTrans%sigma2_vdelta_8)

    end subroutine Transfer_Nullify

    subroutine Transfer_Free(MTrans)
    Type(MatterTransferData):: MTrans
    integer st

    deallocate(MTrans%q_trans, STAT = st)
    deallocate(MTrans%TransferData, STAT = st)
    deallocate(MTrans%sigma_8, STAT = st)
    if (get_growth_sigma8) deallocate(MTrans%sigma2_vdelta_8, STAT = st)
    call Transfer_Nullify(MTrans)

    end subroutine Transfer_Free

    !JD 08/13 Changes for nonlinear lensing of CMB + MPK compatibility
    !Changed function below to write to only P%NLL_*redshifts* variables
    subroutine Transfer_SetForNonlinearLensing(P)
    Type(TransferParams) :: P
    integer i
    real maxRedshift

    P%kmax = max(P%kmax,5*AccuracyBoost)
    P%k_per_logint  = 0
    maxRedshift = 10
    P%NLL_num_redshifts =  nint(10*AccuracyBoost)
    if (HighAccuracyDefault .and. AccuracyBoost>=2) then
        !only notionally more accuracy, more stable for RS
        maxRedshift =15
    end if
    if (P%NLL_num_redshifts > max_transfer_redshifts) &
        call MpiStop('Transfer_SetForNonlinearLensing: Too many redshifts')
    do i=1,P%NLL_num_redshifts
        P%NLL_redshifts(i) = real(P%NLL_num_redshifts-i)/(P%NLL_num_redshifts/maxRedshift)
    end do

    end subroutine Transfer_SetForNonlinearLensing



    subroutine Transfer_SaveToFiles(MTrans,FileNames)
    use IniFile
    Type(MatterTransferData), intent(in) :: MTrans
    integer i,ik
    character(LEN=Ini_max_string_len), intent(IN) :: FileNames(*)
    !JD 08/13 Changes in here to PK arrays and variables
    integer i_PK
    integer unit

    do i_PK=1, CP%Transfer%PK_num_redshifts
        if (FileNames(i_PK) /= '') then
            i = CP%Transfer%PK_redshifts_index(i_PK)
            unit = open_file_header(FileNames(i_PK), 'k/h', transfer_name_tags, 14)
            do ik=1,MTrans%num_q_trans
                if (MTrans%TransferData(Transfer_kh,ik,i)/=0) then
                    write(unit,'(*(E15.6))') MTrans%TransferData(Transfer_kh:Transfer_max,ik,i)
                end if
            end do
            close(unit)
        end if
    end do

    end subroutine Transfer_SaveToFiles

    subroutine Transfer_SaveMatterPower(MTrans, FileNames)
    use IniFile
    !Export files of total  matter power spectra in h^{-1} Mpc units, against k/h.
    Type(MatterTransferData), intent(in) :: MTrans
    character(LEN=Ini_max_string_len), intent(IN) :: FileNames(*)
    integer itf,in,i
    integer points
    real, dimension(:,:,:), allocatable :: outpower
    real minkh,dlnkh
    Type(MatterPowerData) :: PK_data
    integer ncol
    !JD 08/13 Changes in here to PK arrays and variables
    integer itf_PK
    integer unit
    character(name_tag_len) :: columns(3)

    ncol=1
    if (CP%InitPower%nn>1 .and. output_file_headers) error stop 'InitPower%nn>1 deprecated'

    do itf=1, CP%Transfer%PK_num_redshifts
        if (FileNames(itf) /= '') then
            if (.not. transfer_interp_matterpower ) then
                itf_PK = CP%Transfer%PK_redshifts_index(itf)

                points = MTrans%num_q_trans
                allocate(outpower(points,CP%InitPower%nn,ncol))

                do in = 1, CP%InitPower%nn
                    call Transfer_GetMatterPowerData(MTrans, PK_data, in, itf_PK)
                    !JD 08/13 for nonlinear lensing of CMB + LSS compatibility
                    !Changed (CP%NonLinear/=NonLinear_None) to CP%NonLinear/=NonLinear_none .and. CP%NonLinear/=NonLinear_Lens)
                    if(CP%NonLinear/=NonLinear_none .and. CP%NonLinear/=NonLinear_Lens)&
                        call MatterPowerdata_MakeNonlinear(PK_Data)

                    outpower(:,in,1) = exp(PK_data%matpower(:,1))
                    call MatterPowerdata_Free(PK_Data)
                end do
                columns = ['P   ', 'P_vd','P_vv']
                unit = open_file_header(FileNames(itf), 'k/h', columns(:ncol), 15)
                do i=1,points
                    write (unit, '(*(E15.5))') MTrans%TransferData(Transfer_kh,i,1),outpower(i,1:CP%InitPower%nn,:)
                end do
                close(unit)
            else
                minkh = 1e-4
                dlnkh = 0.02
                points = log(MTrans%TransferData(Transfer_kh,MTrans%num_q_trans,itf)/minkh)/dlnkh+1
                !             dlnkh = log(MTrans%TransferData(Transfer_kh,MTrans%num_q_trans,itf)/minkh)/(points-0.999)
                allocate(outpower(points,CP%InitPower%nn,1))
                do in = 1, CP%InitPower%nn
                    call Transfer_GetMatterPowerS(MTrans,outpower(1,in,1), itf, in, minkh,dlnkh, points)
                end do

                columns(1) = 'P'
                unit = open_file_header(FileNames(itf), 'k/h', columns(:1), 15)

                do i=1,points
                    write (unit, '(*(E15.5))') minkh*exp((i-1)*dlnkh),outpower(i,1:CP%InitPower%nn,1)
                end do
                close(unit)
            end if

            deallocate(outpower)
        end if
    end do

    end subroutine Transfer_SaveMatterPower

    !JD 08/13 New function for nonlinear lensing of CMB + MPK compatibility
    !Build master redshift array from array of desired Nonlinear lensing (NLL)
    !redshifts and an array of desired Power spectrum (PK) redshifts.
    !At the same time fill arrays for NLL and PK that indicate indices
    !of their desired redshifts in the master redshift array.
    !Finally define number of redshifts in master array. This is usually given by:
    !P%num_redshifts = P%PK_num_redshifts + P%NLL_num_redshifts - 1.  The -1 comes
    !from the fact that z=0 is in both arrays (when non-linear is on)
    subroutine Transfer_SortAndIndexRedshifts(P)
    Type(TransferParams) :: P
    integer i, iPK, iNLL
    real(dl), parameter :: tol = 1.d-5

    i=0
    iPK=1
    iNLL=1
    do while (iPk<=P%PK_num_redshifts .or. iNLL<=P%NLL_num_redshifts)
        !JD write the next line like this to account for roundoff issues with ==. Preference given to PK_Redshift
        i=i+1
        if (i > max_transfer_redshifts) &
            call Mpistop('Transfer_SortAndIndexRedshifts: Too many redshifts')

        if(iNLL>P%NLL_num_redshifts .or. P%PK_redshifts(iPK)>P%NLL_redshifts(iNLL)+tol) then
            P%redshifts(i)=P%PK_redshifts(iPK)
            P%PK_redshifts_index(iPK)=i
            iPK=iPK+1
        else if(iPK>P%PK_num_redshifts .or. P%NLL_redshifts(iNLL)>P%PK_redshifts(iPK)+tol) then
            P%redshifts(i)=P%NLL_redshifts(iNLL)
            P%NLL_redshifts_index(iNLL)=i
            iNLL=iNLL+1
        else
            P%redshifts(i)=P%PK_redshifts(iPK)
            P%PK_redshifts_index(iPK)=i
            P%NLL_redshifts_index(iNLL)=i
            iPK=iPK+1
            iNLL=iNLL+1
        end if
    end do
    P%num_redshifts=i

    end subroutine Transfer_SortAndIndexRedshifts

    end module Transfer


    !ccccccccccccccccccccccccccccccccccccccccccccccccccc

    module ThermoData
    use ModelData
    implicit none
    private
    integer,parameter :: nthermo=40000 !Rayleigh, seems to effect R-T at very low L


    real(dl) tb(nthermo),cs2(nthermo),xe(nthermo)
    real(dl) dcs2(nthermo)
    real(dl) dotmu(nthermo,nscatter), ddotmu(nthermo,nscatter)
    real(dl) sdotmu(nthermo,nscatter),emmu(nthermo,nscatter)
    real(dl) demmu(nthermo,nscatter)
    real(dl) dddotmu(nthermo,nscatter),ddddotmu(nthermo,nscatter)
    real(dl) winlens(nthermo),dwinlens(nthermo), scalefactor(nthermo)
    real(dl) tauminn,dlntau,Maxtau
    real(dl), dimension(:,:), allocatable :: vis,dvis,ddvis,expmmu,dopac, opac
    real(dl), dimension(:), allocatable :: lenswin
    logical, parameter :: dowinlens = .false.

    real(dl) :: tight_tau, actual_opt_depth
    !Times when 1/(opacity*tau) = 0.01, for use switching tight coupling approximation
    real(dl) :: matter_verydom_tau
    real(dl) :: r_drag0, z_star, z_drag  !!JH for updated BAO likelihood.

<<<<<<< HEAD
    public thermo,thermoarr,inithermo,vis,opac,expmmu,dvis,dopac,ddvis,lenswin, tight_tau,&
        Thermo_OpacityToTime,matter_verydom_tau, ThermoData_Free,num_cmb_freq,nscatter,freq_factors, &
        z_star, z_drag  !!JH for updated BAO likelihood.
=======
    public thermo,inithermo,vis,opac,expmmu,dvis,dopac,ddvis,lenswin, tight_tau,&
        Thermo_OpacityToTime,matter_verydom_tau, ThermoData_Free,&
        z_star, z_drag, GetBackgroundEvolution
>>>>>>> 1fdfcea9
    contains

    subroutine thermo(tau,cs2b,opacity, dopacity)
    !Compute unperturbed sound speed squared,
    !and ionization fraction by interpolating pre-computed tables.
    !If requested also get time derivative of opacity
    implicit none
    real(dl) tau,cs2b,opacity
    real(dl), intent(out), optional :: dopacity

    integer i
    real(dl) d

    d=log(tau/tauminn)/dlntau+1._dl
    i=int(d)
    d=d-i
    if (i < 1) then
        !Linear interpolation if out of bounds (should not occur).
        cs2b=cs2(1)+(d+i-1)*dcs2(1)
<<<<<<< HEAD
        opacity=dotmu(1,1)+(d-1)*ddotmu(1,1)
        stop 'thermo out of bounds'
=======
        opacity=dotmu(1)+(d-1)*ddotmu(1)
        call MpiStop('thermo out of bounds')
>>>>>>> 1fdfcea9
    else if (i >= nthermo) then
        cs2b=cs2(nthermo)+(d+i-nthermo)*dcs2(nthermo)
        opacity=dotmu(nthermo,1)+(d-nthermo)*ddotmu(nthermo,1)
        if (present(dopacity)) then
            dopacity = 0
<<<<<<< HEAD
            stop 'thermo1 shouldn''t happen'
=======
            call MpiStop('thermo: shouldn''t happen')
>>>>>>> 1fdfcea9
        end if
    else
        !Cubic spline interpolation.
        cs2b=cs2(i)+d*(dcs2(i)+d*(3*(cs2(i+1)-cs2(i))  &
            -2*dcs2(i)-dcs2(i+1)+d*(dcs2(i)+dcs2(i+1)  &
            +2*(cs2(i)-cs2(i+1)))))
        opacity=dotmu(i,1)+d*(ddotmu(i,1)+d*(3*(dotmu(i+1,1)-dotmu(i,1)) &
            -2*ddotmu(i,1)-ddotmu(i+1,1)+d*(ddotmu(i,1)+ddotmu(i+1,1) &
            +2*(dotmu(i,1)-dotmu(i+1,1)))))

        if (present(dopacity)) then
            dopacity=(ddotmu(i,1)+d*(dddotmu(i,1)+d*(3*(ddotmu(i+1,1)  &
                -ddotmu(i,1))-2*dddotmu(i,1)-dddotmu(i+1,1)+d*(dddotmu(i,1) &
                +dddotmu(i+1,1)+2*(ddotmu(i,1)-ddotmu(i+1,1))))))/(tau*dlntau)
        end if
    end if
    end subroutine thermo

    subroutine thermoarr(tau,cs2b,opacity, dopacity)
    !Compute unperturbed sound speed squared,
    !and ionization fraction by interpolating pre-computed tables.
    !If requested also get time derivative of opacity
    implicit none
    real(dl) tau,cs2b,opacity(nscatter)
    real(dl), intent(out), optional :: dopacity(nscatter)

    integer i
    real(dl) d

    d=log(tau/tauminn)/dlntau+1._dl
    i=int(d)
    d=d-i
    if (i < 1) then
        !Linear interpolation if out of bounds (should not occur).
        cs2b=cs2(1)+(d+i-1)*dcs2(1)
        opacity=dotmu(1,:)+(d-1)*ddotmu(1,:)
        stop 'thermo out of bounds'
    else if (i >= nthermo) then
        cs2b=cs2(nthermo)+(d+i-nthermo)*dcs2(nthermo)
        opacity=dotmu(nthermo,:)+(d-nthermo)*ddotmu(nthermo,:)
        if (present(dopacity)) then
            dopacity = 0
            stop 'thermo: shouldn''t happen'
        end if
    else
        !Cubic spline interpolation.
        cs2b=cs2(i)+d*(dcs2(i)+d*(3*(cs2(i+1)-cs2(i))  &
            -2*dcs2(i)-dcs2(i+1)+d*(dcs2(i)+dcs2(i+1)  &
            +2*(cs2(i)-cs2(i+1)))))
        opacity=dotmu(i,:)+d*(ddotmu(i,:)+d*(3*(dotmu(i+1,:)-dotmu(i,:)) &
            -2*ddotmu(i,:)-ddotmu(i+1,:)+d*(ddotmu(i,:)+ddotmu(i+1,:) &
            +2*(dotmu(i,:)-dotmu(i+1,:)))))

        if (present(dopacity)) then
            dopacity=(ddotmu(i,:)+d*(dddotmu(i,:)+d*(3*(ddotmu(i+1,:)  &
                -ddotmu(i,:))-2*dddotmu(i,:)-dddotmu(i+1,:)+d*(dddotmu(i,:) &
                +dddotmu(i+1,:)+2*(ddotmu(i,:)-ddotmu(i+1,:))))))/(tau*dlntau)
        end if
    end if
    end subroutine thermoarr


    function Thermo_OpacityToTime(opacity)
    real(dl), intent(in) :: opacity
    integer j
    real(dl) Thermo_OpacityToTime
    !Do this the bad slow way for now..
    !The answer is approximate
    j =1
    do while(dotmu(j,1)> opacity)
        j=j+1
    end do

    Thermo_OpacityToTime = exp((j-1)*dlntau)*tauminn

    end function Thermo_OpacityToTime

    function total_scattering_eff(a)
    real(dl), intent(in) :: a
    real(dl) a2,total_scattering_eff

    if (rayleigh_back_approx) then
        a2=a**2
        total_scattering_eff= Recombination_xe(a) + Recombination_rayleigh_eff(a)*(min(1._dl,&
            av_freq_factors(1)/a2**2 + av_freq_factors(2)/a2**3  + av_freq_factors(3)/a2**4))
    else
        total_scattering_eff= Recombination_xe(a)
    end if
    end function total_scattering_eff

    subroutine inithermo(taumin,taumax)
    !  Compute and save unperturbed baryon temperature and ionization fraction
    !  as a function of time.  With nthermo=10000, xe(tau) has a relative
    ! accuracy (numerical integration precision) better than 1.e-5.
    use constants
    use precision
    use ModelParams
    use MassiveNu
    real(dl) taumin,taumax


    real(dl) tau01,adot0,a0,a02,x1,x2,barssc,dtau
    real(dl) xe0,tau,a,a2
    real(dl) adot,tg0,ahalf,adothalf,fe,thomc,thomc0,etc,a2t
    real(dl) dtbdla,vfi,cf1,maxvis, vis
    integer ncount,i,j1,j2,iv,ns
    real(dl) spline_data(nthermo)
    real(dl) last_dotmu
    real(dl) dtauda  !diff of tau w.CP%r.t a and integration
    external dtauda
    real(dl) a_verydom
    real(dl) awin_lens1p,awin_lens2p,dwing_lens, rs, DA
    real(dl) z_eq, a_eq
    real(dl) rombint
    integer noutput,f_i
    external rombint
    real(dl) dq, q, dlfdlq
    logical :: plot_scatter = .false.
    real(dl) elec_fac
    real(dl), parameter :: nu_eff = 3101692._dl !3125349._dl is approx from Yu paper

    if (num_cmb_freq<10) then
        phot_freqs(1:6) = [0, 143, 217,353, 545, 857]

        !             phot_freqs(1:8) = [220,265,300,320,295,460,555,660]*1.085 !Prism
        do i=1, size(phot_freqs)
            q = phot_freqs(i)/56.8
            !this should not be used, just for code consistency
            if (i==1) then
                dq= (phot_freqs(i+1)/56.8-q)*2
            elseif (i==size(phot_freqs)) then
                dq= (q-phot_freqs(i-1)/56.8)*2
            else
                dq = (phot_freqs(i+1)-phot_freqs(i-1))/2/56.8
            end if
            if (q==0._dl) then
                phot_int_kernel(i)=0
            else
                dlfdlq=-q/(1._dl-exp(-q))
                phot_int_kernel(i)=dq*q**3/(exp(q)-1._dl) * (-0.25_dl*dlfdlq)
            end if
        end do
    else
        dq = 18/real(num_cmb_freq)
        do i=1,num_cmb_freq
            q=(i-0.5d0)*dq
            phot_freqs(i) = 56.8*q !phot_freqs in GHz
            dlfdlq=-q/(1._dl-exp(-q))
            phot_int_kernel(i)=dq*q**3/(exp(q)-1._dl) * (-0.25_dl*dlfdlq) !now evolve 4F_l/dlfdlq(i)
        end do
        phot_int_kernel=phot_int_kernel/sum(phot_int_kernel) !  (Pi**4/15)
    end if
    print *, 'Doing frequencies: ', phot_freqs
    freq_factors(:,1) = (phot_freqs/ nu_eff)**4
    freq_factors(:,2) = (phot_freqs/ nu_eff)**6 * 638._dl/243
    freq_factors(:,3) = (phot_freqs/ nu_eff)**8 * 1299667._dl/236196 !!Fix 1626820991._dl/136048896._dl
    !These are int q^n q^3*F *(-1/4)*(d log F/dlog q) / int q^3 F
    av_freq_factors(1) = (356.88/ nu_eff)**4
    av_freq_factors(2) = (409.22/ nu_eff)**6 * 638._dl/243
    av_freq_factors(3) = (459.8/ nu_eff)**8  * 1299667._dl/236196 !!Fix 1626820991._dl/136048896._dl

    if (.not. rayleigh_pows(1)) freq_factors(:,1)=0
    if (.not. rayleigh_pows(2)) freq_factors(:,2)=0
    if (.not. rayleigh_pows(3)) freq_factors(:,3)=0

    call Recombination_Init(CP%Recomb, CP%omegac, CP%omegab,CP%Omegan, CP%Omegav, &
        CP%h0,CP%tcmb,CP%yhe,CP%Num_Nu_massless + CP%Num_Nu_massive)
    !almost all the time spent here
    if (global_error_flag/=0) return
    Maxtau=taumax
    tight_tau = 0
    actual_opt_depth = 0
    ncount=0
    z_star=0.d0
    z_drag=0.d0
    thomc0= Compton_CT * CP%tcmb**4
    r_drag0 = 3.d0/4.d0*CP%omegab*grhom/grhog
    !thomc0=5.0577d-8*CP%tcmb**4

    tauminn=0.05d0*taumin
    dlntau=log(CP%tau0/tauminn)/(nthermo-1)
    last_dotmu = 0

    matter_verydom_tau = 0
    a_verydom = AccuracyBoost*5*(grhog+grhornomass)/(grhoc+grhob)

    !  Initial conditions: assume radiation-dominated universe.
    tau01=tauminn
    adot0=adotrad
    a0=adotrad*tauminn
    a02=a0*a0
    !  Assume that any entropy generation occurs before tauminn.
    !  This gives wrong temperature before pair annihilation, but
    !  the error is harmless.
    tb(1)=CP%tcmb/a0
    xe0=1._dl
    x1=0._dl
    x2=1._dl
    xe(1)=xe0+0.25d0*CP%yhe/(1._dl-CP%yhe)*(x1+2*x2)
    barssc=barssc0*(1._dl-0.75d0*CP%yhe+(1._dl-CP%yhe)*xe(1))
    cs2(1)=4._dl/3._dl*barssc*tb(1)
    dotmu(1,1)=xe(1)*akthom/a02
    sdotmu(1,:)=0
    dotmu(1,2:)=0
    scaleFactor(1)=a0

    do i=2,nthermo
        tau=tauminn*exp((i-1)*dlntau)
        dtau=tau-tau01
        !  Integrate Friedmann equation using inverse trapezoidal rule.

        a=a0+adot0*dtau
        scaleFactor(i)=a
        a2=a*a

        adot=1/dtauda(a)

        if (matter_verydom_tau ==0 .and. a > a_verydom) then
            matter_verydom_tau = tau
        end if

        a=a0+2._dl*dtau/(1._dl/adot0+1._dl/adot)
        !  Baryon temperature evolution: adiabatic except for Thomson cooling.
        !  Use  quadrature solution.
        ! This is redundant as also calculated in REFCAST, but agrees well before reionization
        tg0=CP%tcmb/a0
        ahalf=0.5d0*(a0+a)
        adothalf=0.5d0*(adot0+adot)
        !  fe=number of free electrons divided by total number of free baryon
        !  particles (e+p+H+He).  Evaluate at timstep i-1 for convenience; if
        !  more accuracy is required (unlikely) then this can be iterated with
        !  the solution of the ionization equation.
        fe=(1._dl-CP%yhe)*xe(i-1)/(1._dl-0.75d0*CP%yhe+(1._dl-CP%yhe)*xe(i-1))
        thomc=thomc0*fe/adothalf/ahalf**3
        etc=exp(-thomc*(a-a0))
        a2t=a0*a0*(tb(i-1)-tg0)*etc-CP%tcmb/thomc*(1._dl-etc)
        tb(i)=CP%tcmb/a+a2t/(a*a)

        ! If there is re-ionization, smoothly increase xe to the
        ! requested value.
        if (CP%Reion%Reionization .and. tau > CP%ReionHist%tau_start) then
            if(ncount == 0) then
                ncount=i-1
            end if
            xe(i) = Reionization_xe(a, tau, xe(ncount))
            !print *,1/a-1,xe(i)
            if (CP%AccurateReionization .and. CP%DerivedParameters) then
                dotmu(i,1)=(total_scattering_eff(a) - xe(i))*akthom/a2

                if (last_dotmu /=0) then
                    actual_opt_depth = actual_opt_depth - 2._dl*dtau/(1._dl/dotmu(i,1)+1._dl/last_dotmu)
                end if
                last_dotmu = dotmu(i,1)
            end if
        else
            xe(i)=total_scattering_eff(a)
        end if

        !  Baryon sound speed squared (over c**2).
        dtbdla=-2._dl*tb(i)-thomc*adothalf/adot*(a*tb(i)-CP%tcmb)
        barssc=barssc0*(1._dl-0.75d0*CP%yhe+(1._dl-CP%yhe)*xe(i))
        cs2(i)=barssc*tb(i)*(1-dtbdla/tb(i)/3._dl)


        ! Calculation of the visibility function
        dotmu(i,1)=xe(i)*akthom/a2
        if (plot_scatter) then
            elec_fac= 0
        else
            elec_fac =1
        end if
        do f_i=1,num_cmb_freq
            dotmu(i,1+f_i)=dotmu(i,1)*elec_fac + Recombination_rayleigh_eff(a)*akthom/a2*(min(1._dl,&
                freq_factors(f_i,1)/a2**2 + freq_factors(f_i,2)/a2**3  + freq_factors(f_i,3)/a2**4 ))
        end do

        if (tight_tau==0 .and. 1/(tau*dotmu(i,1)) > 0.005) tight_tau = tau !0.005
        !Tight coupling switch time when k/opacity is smaller than 1/(tau*opacity)

        if (tau < 0.001) then
            sdotmu(i,1)=0
        else
            sdotmu(i,1)=sdotmu(i-1,1)+2._dl*dtau/(1._dl/dotmu(i,1)+1._dl/dotmu(i-1,1))
        end if
        if (plot_scatter) then
            where(dotmu(i-1,2:)>1d-30)
                sdotmu(i,2:)=sdotmu(i-1,2:)+2._dl*dtau/(1._dl/dotmu(i,2:)+1._dl/dotmu(i-1,2:))
            elsewhere
                sdotmu(i,2:)=sdotmu(i-1,2:)
            end where
        else
            if (tau < 0.001) then
                sdotmu(i,2:)=0
            else
                sdotmu(i,2:)=sdotmu(i-1,2:)+2._dl*dtau/(1._dl/dotmu(i,2:)+1._dl/dotmu(i-1,2:))
            end if
        end if

        a0=a
        tau01=tau
        adot0=adot
    end do !i

    if (CP%Reion%Reionization .and. (xe(nthermo) < 0.999d0)) then
        write(*,*)'Warning: xe at redshift zero is < 1'
        write(*,*) 'Check input parameters and Reionization_xe'
        write(*,*) 'function in the Reionization module'
    end if

    do j1=1,nthermo
        if (sdotmu(j1,1) - sdotmu(nthermo,1)< -69) then
            emmu(j1,:)=1.d-30
        else
            emmu(j1,:)=exp(sdotmu(j1,:)-sdotmu(nthermo,:))
            if (.not. CP%AccurateReionization .and. &
                actual_opt_depth==0 .and. xe(j1) < 1e-3) then
            actual_opt_depth = -sdotmu(j1,1)+sdotmu(nthermo,1)
            end if
            if (CP%AccurateReionization .and. CP%DerivedParameters .and. z_star==0.d0) then
                if (sdotmu(nthermo,1)-sdotmu(j1,1) - actual_opt_depth < 1) then
                    tau01=1-(sdotmu(nthermo,1)-sdotmu(j1,1) - actual_opt_depth)
                    tau01=tau01*(1._dl/dotmu(j1,1)+1._dl/dotmu(j1-1,1))/2
                    z_star = 1/(scaleFactor(j1)- tau01/dtauda(scaleFactor(j1))) -1
                end if
            end if
        end if
    end do

    if (CP%AccurateReionization .and. FeedbackLevel > 0 .and. CP%DerivedParameters) then
        write(*,'("Reion opt depth      = ",f7.4)') actual_opt_depth
    end if

    if (plot_scatter) then
        call CreateTxtFile('c:\tmp\planck\rayleigh\fixed\visibilities_tot.txt',1)
        do j1=1,nthermo !!!!
            tau = tauminn*exp((j1-1)*dlntau)
            write(1,'(9E15.5)') tau, scaleFactor(j1), dotmu(j1,1)*scaleFactor(j1)**2/akthom, real(emmu(j1,1)*dotmu(j1,1)),real(emmu(j1,3:7)*emmu(j1,1)*dotmu(j1,3:7))
        end do
        close(1)
        call CreateTxtFile('c:\tmp\planck\rayleigh\fixed\taudot_tot.txt',1)
        do j1=1,nthermo !!!!
            tau = tauminn*exp((j1-1)*dlntau)
            write(1,'(14E15.5)') tau, scaleFactor(j1), dotmu(j1,1)*scaleFactor(j1)**2/akthom, real(dotmu(j1,1)),real(dotmu(j1,3:7)),real(emmu(j1,3:7))
        end do
        close(1)
        stop
    end if
    iv=0
    vfi=0._dl
    ! Getting the starting and finishing times for decoupling and time of maximum visibility
    if (ncount == 0) then
        cf1=1._dl
        ns=nthermo
    else
        cf1=exp(sdotmu(nthermo,1)-sdotmu(ncount,1))
        ns=ncount
    end if
    maxvis = 0
    do j1=1,ns
        vis = emmu(j1,1)*dotmu(j1,1)
        tau = tauminn*exp((j1-1)*dlntau)
        vfi=vfi+vis*cf1*dlntau*tau
        if ((iv == 0).and.(vfi > 1.0d-7/AccuracyBoost)) then
            taurst=9._dl/10._dl*tau
            iv=1
        elseif (iv == 1) then
            if (vis > maxvis) then
                maxvis=vis
                tau_maxvis = tau
            end if
            if (vfi > 0.995) then
                taurend=tau
                iv=2
                exit
            end if
        end if
    end do

    if (iv /= 2) then
        call GlobalError('inithermo: failed to find end of recombination',error_reionization)
        return
    end if

    if (dowinlens) then
        vfi=0
        awin_lens1p=0
        awin_lens2p=0
        winlens=0
        do j1=1,nthermo-1
            vis = emmu(j1,1)*dotmu(j1,1)
            tau = tauminn*exp((j1-1)*dlntau)
            vfi=vfi+vis*cf1*dlntau*tau
            if (vfi < 0.995) then
                dwing_lens =  vis*cf1*dlntau*tau / 0.995

                awin_lens1p = awin_lens1p + dwing_lens
                awin_lens2p = awin_lens2p + dwing_lens/(CP%tau0-tau)
            end if
            winlens(j1)= awin_lens1p/(CP%tau0-tau) - awin_lens2p
        end do
    end if

    ! Calculating the timesteps during recombination.

    if (CP%WantTensors) then
        dtaurec=min(dtaurec,taurst/160)/AccuracyBoost
    else
        dtaurec=min(dtaurec,taurst/40)/AccuracyBoost
        if (do_bispectrum .and. hard_bispectrum) dtaurec = dtaurec / 4
    end if

    if (CP%Reion%Reionization) taurend=min(taurend,CP%ReionHist%tau_start)

    if (DebugMsgs) then
        write (*,*) 'taurst, taurend = ', taurst, taurend
    end if

    call splini(spline_data,nthermo)
    call splder(cs2,dcs2,nthermo,spline_data)
    do f_i=1, nscatter
        call splder(dotmu(1,f_i),ddotmu(1,f_i),nthermo,spline_data)
        call splder(ddotmu(1,f_i),dddotmu(1,f_i),nthermo,spline_data)
        call splder(dddotmu(1,f_i),ddddotmu(1,f_i),nthermo,spline_data)
        call splder(emmu(1,f_i),demmu(1,f_i),nthermo,spline_data)
    end do
    if (dowinlens) call splder(winlens,dwinlens,nthermo,spline_data)

    call SetTimeSteps

    !$OMP PARALLEL DO DEFAULT(SHARED),SCHEDULE(STATIC)
    do j2=1,TimeSteps%npoints
        call DoThermoSpline(j2,TimeSteps%points(j2))
    end do
    !$OMP END PARALLEL DO


    if ((CP%want_zstar .or. CP%DerivedParameters) .and. z_star==0.d0) call find_z(optdepth,z_star)
    if (CP%want_zdrag .or. CP%DerivedParameters) call find_z(dragoptdepth,z_drag)

    if (CP%DerivedParameters) then
        rs =rombint(dsound_da_exact,1d-8,1/(z_star+1),1d-6)
        DA = AngularDiameterDistance(z_star)/(1/(z_star+1))

        ThermoDerivedParams( derived_Age ) = DeltaPhysicalTimeGyr(0.0_dl,1.0_dl)
        ThermoDerivedParams( derived_zstar ) = z_star
        ThermoDerivedParams( derived_rstar ) = rs
        ThermoDerivedParams( derived_thetastar ) = 100*rs/DA
        ThermoDerivedParams( derived_DAstar ) = DA/1000
        ThermoDerivedParams( derived_zdrag ) = z_drag
        rs =rombint(dsound_da_exact,1d-8,1/(z_drag+1),1d-6)
        ThermoDerivedParams( derived_rdrag ) = rs
        ThermoDerivedParams( derived_kD ) =  sqrt(1.d0/(rombint(ddamping_da, 1d-8, 1/(z_star+1), 1d-6)/6))
        ThermoDerivedParams( derived_thetaD ) =  100*pi/ThermoDerivedParams( derived_kD )/DA
        z_eq = (grhob+grhoc)/(grhog+grhornomass+sum(grhormass(1:CP%Nu_mass_eigenstates))) -1
        ThermoDerivedParams( derived_zEQ ) = z_eq
        a_eq = 1/(1+z_eq)
        ThermoDerivedParams( derived_kEQ ) = 1/(a_eq*dtauda(a_eq))
        ThermoDerivedParams( derived_thetaEQ ) = 100*timeOfz(z_eq)/DA
        ThermoDerivedParams( derived_theta_rs_EQ ) = 100*rombint(dsound_da_exact,1d-8,a_eq,1d-6)/DA

        if (associated(BackgroundOutputs%z_outputs)) then
            if (allocated(BackgroundOutputs%H)) &
                deallocate(BackgroundOutputs%H, BackgroundOutputs%DA, BackgroundOutputs%rs_by_D_v)
            noutput = size(BackgroundOutputs%z_outputs)
            allocate(BackgroundOutputs%H(noutput), BackgroundOutputs%DA(noutput), BackgroundOutputs%rs_by_D_v(noutput))
            do i=1,noutput
                BackgroundOutputs%H(i) = HofZ(BackgroundOutputs%z_outputs(i))
                BackgroundOutputs%DA(i) = AngularDiameterDistance(BackgroundOutputs%z_outputs(i))
                BackgroundOutputs%rs_by_D_v(i) = rs/BAO_D_v_from_DA_H(BackgroundOutputs%z_outputs(i), &
                    BackgroundOutputs%DA(i),BackgroundOutputs%H(i))
            end do
        end if

        if (FeedbackLevel > 0) then
            write(*,'("Age of universe/GYr  = ",f7.3)') ThermoDerivedParams( derived_Age )
            write(*,'("zstar                = ",f8.2)') ThermoDerivedParams( derived_zstar )
            write(*,'("r_s(zstar)/Mpc       = ",f7.2)') ThermoDerivedParams( derived_rstar )
            write(*,'("100*theta            = ",f9.6)') ThermoDerivedParams( derived_thetastar )
            write(*,'("DA(zstar)/Gpc        = ",f9.5)') ThermoDerivedParams( derived_DAstar )

            write(*,'("zdrag                = ",f8.2)') ThermoDerivedParams( derived_zdrag )
            write(*,'("r_s(zdrag)/Mpc       = ",f7.2)') ThermoDerivedParams( derived_rdrag )

            write(*,'("k_D(zstar) Mpc       = ",f7.4)') ThermoDerivedParams( derived_kD )
            write(*,'("100*theta_D          = ",f9.6)') ThermoDerivedParams( derived_thetaD )

            write(*,'("z_EQ (if v_nu=1)     = ",f8.2)') ThermoDerivedParams( derived_zEQ )
            write(*,'("k_EQ Mpc (if v_nu=1) = ",f9.6)') ThermoDerivedParams( derived_kEQ )
            write(*,'("100*theta_EQ         = ",f9.6)') ThermoDerivedParams( derived_thetaEQ )
            write(*,'("100*theta_rs_EQ      = ",f9.6)') ThermoDerivedParams( derived_theta_rs_EQ )

        end if
    end if

    end subroutine inithermo


    subroutine SetTimeSteps
    real(dl) dtau0
    integer nri0, nstep

    call Ranges_Init(TimeSteps)

    call Ranges_Add_delta(TimeSteps, taurst, taurend, dtaurec)

    ! Calculating the timesteps after recombination
    if (CP%WantTensors) then
        dtau0=max(taurst/40,Maxtau/2000._dl/AccuracyBoost)
    else
        dtau0=Maxtau/500._dl/AccuracyBoost
        if (do_bispectrum) dtau0 = dtau0/3
        !Don't need this since adding in Limber on small scales
        !  if (CP%DoLensing) dtau0=dtau0/2
        !  if (CP%AccurateBB) dtau0=dtau0/3 !Need to get C_Phi accurate on small scales
    end if

    call Ranges_Add_delta(TimeSteps,taurend, CP%tau0, dtau0)

    if (CP%Reion%Reionization) then
        nri0=int(Reionization_timesteps(CP%ReionHist)*AccuracyBoost)
        !Steps while reionization going from zero to maximum
        call Ranges_Add(TimeSteps,CP%ReionHist%tau_start,CP%ReionHist%tau_complete,nri0)
    end if

    !Create arrays out of the region information.
    call Ranges_GetArray(TimeSteps)
    nstep = TimeSteps%npoints

    if (allocated(vis)) then
        deallocate(vis,dvis,ddvis,expmmu,dopac, opac)
        if (dowinlens) deallocate(lenswin)
    end if
    allocate(vis(nstep,nscatter),dvis(nstep,nscatter),ddvis(nstep,nscatter),expmmu(nstep,nscatter),dopac(nstep,nscatter),opac(nstep,nscatter))
    if (dowinlens) allocate(lenswin(nstep))

    if (DebugMsgs .and. FeedbackLevel > 0) write(*,*) 'Set ',nstep, ' time steps'

    end subroutine SetTimeSteps


    subroutine ThermoData_Free
    if (allocated(vis)) then
        deallocate(vis,dvis,ddvis,expmmu,dopac, opac)
        if (dowinlens) deallocate(lenswin)
    end if
    call Ranges_Free(TimeSteps)

    end subroutine ThermoData_Free

    !cccccccccccccc
    subroutine DoThermoSpline(j2,tau)
    integer j2,i
    real(dl) d,ddopac,tau
    integer scat

    !     Cubic-spline interpolation.
    d=log(tau/tauminn)/dlntau+1._dl
    i=int(d)

    d=d-i
    do scat=1,nscatter
        if (i < nthermo) then
            opac(j2,scat)=dotmu(i,scat)+d*(ddotmu(i,scat)+d*(3._dl*(dotmu(i+1,scat)-dotmu(i,scat)) &
                -2._dl*ddotmu(i,scat)-ddotmu(i+1,scat)+d*(ddotmu(i,scat)+ddotmu(i+1,scat) &
                +2._dl*(dotmu(i,scat)-dotmu(i+1,scat)))))
            dopac(j2,scat)=(ddotmu(i,scat)+d*(dddotmu(i,scat)+d*(3._dl*(ddotmu(i+1,scat)  &
                -ddotmu(i,scat))-2._dl*dddotmu(i,scat)-dddotmu(i+1,scat)+d*(dddotmu(i,scat) &
                +dddotmu(i+1,scat)+2._dl*(ddotmu(i,scat)-ddotmu(i+1,scat))))))/(tau &
                *dlntau)
            ddopac=(dddotmu(i,scat)+d*(ddddotmu(i,scat)+d*(3._dl*(dddotmu(i+1,scat) &
                -dddotmu(i,scat))-2._dl*ddddotmu(i,scat)-ddddotmu(i+1,scat)  &
                +d*(ddddotmu(i,scat)+ddddotmu(i+1,scat)+2._dl*(dddotmu(i,scat) &
                -dddotmu(i+1,scat)))))-(dlntau**2)*tau*dopac(j2,scat)) &
                /(tau*dlntau)**2
            expmmu(j2,scat)=emmu(i,scat)+d*(demmu(i,scat)+d*(3._dl*(emmu(i+1,scat)-emmu(i,scat)) &
                -2._dl*demmu(i,scat)-demmu(i+1,scat)+d*(demmu(i,scat)+demmu(i+1,scat) &
                +2._dl*(emmu(i,scat)-emmu(i+1,scat)))))

            if (dowinlens) then
                lenswin(j2)=winlens(i)+d*(dwinlens(i)+d*(3._dl*(winlens(i+1)-winlens(i)) &
                    -2._dl*dwinlens(i)-dwinlens(i+1)+d*(dwinlens(i)+dwinlens(i+1) &
                    +2._dl*(winlens(i)-winlens(i+1)))))
            end if
            vis(j2,scat)=opac(j2,scat)*expmmu(j2,scat)
            dvis(j2,scat)=expmmu(j2,scat)*(opac(j2,scat)**2+dopac(j2,scat))
            ddvis(j2,scat)=expmmu(j2,scat)*(opac(j2,scat)**3+3*opac(j2,scat)*dopac(j2,scat)+ddopac)
        else
            opac(j2,scat)=dotmu(nthermo,scat)
            dopac(j2,scat)=ddotmu(nthermo,scat)
            ddopac=dddotmu(nthermo,scat)
            expmmu(j2,scat)=emmu(nthermo,scat)
            vis(j2,scat)=opac(j2,scat)*expmmu(j2,scat)
            dvis(j2,scat)=expmmu(j2,scat)*(opac(j2,scat)**2+dopac(j2,scat))
            ddvis(j2,scat)=expmmu(j2,scat)*(opac(j2,scat)**3+3._dl*opac(j2,scat)*dopac(j2,scat)+ddopac)
        end if
    end do
    end subroutine DoThermoSpline


    function ddamping_da(a)
    real(dl) :: ddamping_da
    real(dl), intent(in) :: a
    real(dl) :: R
    real(dl) :: dtauda
    external dtauda

    R=r_drag0*a
    !ignoring reionisation, not relevant for distance measures
    ddamping_da = (R**2 + 16*(1+R)/15)/(1+R)**2*dtauda(a)*a**2/(total_scattering_eff(a)*akthom)

    end function ddamping_da


    !!!!!!!!!!!!!!!!!!!
    !JH: functions and subroutines for calculating z_star and z_drag

    function doptdepth_dz(z)
    real(dl) :: doptdepth_dz
    real(dl), intent(in) :: z
    real(dl) :: a
    real(dl) :: dtauda
    external dtauda

    a = 1._dl/(1._dl+z)

    !ignoring reionisation, not relevant for distance measures
    doptdepth_dz = total_scattering_eff(a)*akthom*dtauda(a)

    end function doptdepth_dz

    function optdepth(z)
    real(dl) :: rombint2
    external rombint2
    real(dl) optdepth
    real(dl),intent(in) :: z

    optdepth = rombint2(doptdepth_dz, 0.d0, z, 1d-5, 20, 100)

    end function optdepth


    function ddragoptdepth_dz(z)
    real(dl) :: ddragoptdepth_dz
    real(dl), intent(in) :: z
    real(dl) :: a
    real(dl) :: dtauda
    external dtauda

    a = 1._dl/(1._dl+z)
    ddragoptdepth_dz = doptdepth_dz(z)/r_drag0/a

    end function ddragoptdepth_dz


    function dragoptdepth(z)
    real(dl) :: rombint2
    external rombint2
    real(dl) dragoptdepth
    real(dl),intent(in) :: z

    dragoptdepth =  rombint2(ddragoptdepth_dz, 0.d0, z, 1d-5, 20, 100)

    end function dragoptdepth


    subroutine find_z(func,zout)  !find redshift at which (photon/drag) optical depth = 1
    real(dl), external :: func
    real(dl), intent(out) :: zout
    real(dl) :: try1,try2,diff,avg
    integer :: i

    try1 = 0.d0
    try2 = 10000.d0

    i=0
    diff = 10.d0
    do while (diff .gt. 1d-3)
        i=i+1
        if (i .eq. 100) then
            call GlobalError('optical depth redshift finder did not converge',error_reionization)
            zout=0
            return
        end if

        diff = func(try2)-func(try1)
        avg = 0.5d0*(try2+try1)
        if (func(avg) .gt. 1.d0) then
            try2 = avg
        else
            try1 = avg
        end if
    end do

    zout = avg

    end subroutine find_z

    !!!!!!!!!!!!!!!!!!! end JH

    subroutine GetBackgroundEvolution(ntimes, times, outputs)
    integer, intent(in) :: ntimes
    real(dl), intent(in) :: times(ntimes)
    real(dl) :: outputs(4, ntimes)
    real(dl) spline_data(nthermo), ddxe(nthermo)
    real(dl) :: d, tau, cs2b, opacity, vis
    integer i, ix

    call splini(spline_data,nthermo)
    call splder(xe,ddxe,nthermo,spline_data)
    outputs = 0
    do ix = 1, ntimes
        tau = times(ix)
        if (tau < tauminn) cycle
        d=log(tau/tauminn)/dlntau+1._dl
        i=int(d)
        d=d-i
        call thermo(tau,cs2b, opacity)

        if (i < nthermo) then
            outputs(1,ix)=xe(i)+d*(ddxe(i)+d*(3._dl*(xe(i+1)-xe(i)) &
                -2._dl*ddxe(i)-ddxe(i+1)+d*(ddxe(i)+ddxe(i+1) &
                +2._dl*(xe(i)-xe(i+1)))))
            vis=emmu(i)+d*(demmu(i)+d*(3._dl*(emmu(i+1)-emmu(i)) &
                -2._dl*demmu(i)-demmu(i+1)+d*(demmu(i)+demmu(i+1) &
                +2._dl*(emmu(i)-emmu(i+1)))))

        else
            outputs(1,ix)=xe(nthermo)
            vis = emmu(nthermo)
        end if

        outputs(2, ix) = opacity
        outputs(3, ix) = opacity*vis
        outputs(4, ix) = cs2b
    end do

    end subroutine GetBackgroundEvolution

    end module ThermoData<|MERGE_RESOLUTION|>--- conflicted
+++ resolved
@@ -35,8 +35,7 @@
     implicit none
     public
 
-<<<<<<< HEAD
-    character(LEN=*), parameter :: version = 'Jan15_rayleigh'
+    character(LEN=*), parameter :: version = 'Oct16_rayleigh'
 
     integer, parameter  :: num_cmb_freq =  6
     logical :: rayleigh_diff = .true.
@@ -50,9 +49,6 @@
     real(dl) :: av_freq_factors(3)
 
     real(dl) :: ALens = 1._dl
-=======
-    character(LEN=*), parameter :: version = 'July16'
->>>>>>> 1fdfcea9
 
     integer :: FeedbackLevel = 0 !if >0 print out useful information about the model
 
@@ -1209,8 +1205,10 @@
 
     if (i<=3) then
         scalar_fieldname = scalar_fieldnames(i:i)
+    else if (i<=3 + num_redshiftwindows) then
+        scalar_fieldname = 'W'//trim(IntToStr(i-3))
     else
-        scalar_fieldname = 'W'//trim(IntToStr(i-3))
+        scalar_fieldname = 'R'//trim(IntToStr(i-3-num_redshiftwindows))
     end if
 
     end function scalar_fieldname
@@ -1224,14 +1222,11 @@
     real(dl) fact
     integer last_C
     real(dl), allocatable :: outarr(:,:)
-<<<<<<< HEAD
     integer nsource_out
     integer f_i_1,f_i_2
-=======
     integer unit
-    character(LEN=name_tag_len) :: cov_names((3+num_redshiftwindows)**2)
-
->>>>>>> 1fdfcea9
+    character(LEN=name_tag_len) :: cov_names((3+num_redshiftwindows+num_cmb_freq*2)**2)
+
 
     if (present(factor)) then
         fact = factor
@@ -1255,44 +1250,31 @@
     end if
 
     if (CP%WantScalars .and. has_cl_2D_array .and. ScalCovFile /= '' .and. CTransScal%NumSources>2) then
-<<<<<<< HEAD
         nsource_out = 3+num_redshiftwindows+num_cmb_freq*2
         allocate(outarr(1:nsource_out,1:nsource_out))
-        open(unit=fileio_unit,file=ScalCovFile,form='formatted',status='replace')
-=======
-        allocate(outarr(1:3+num_redshiftwindows,1:3+num_redshiftwindows))
-        do i=1, 3+num_redshiftwindows
-            do j=1, 3+num_redshiftwindows
-                cov_names(j + (i-1)*(3+num_redshiftwindows)) = trim(scalar_fieldname(i))//'x'//trim(scalar_fieldname(j))
+        do i=1, nsource_out
+            do j=1, nsource_out
+                cov_names(j + (i-1)*nsource_out) = trim(scalar_fieldname(i))//'x'//trim(scalar_fieldname(j))
             end do
         end do
         unit = open_file_header(ScalCovFile, 'L', cov_names)
 
->>>>>>> 1fdfcea9
         do in=1,CP%InitPower%nn
             do il=lmin,min(10000,CP%Max_l)
                 outarr=Cl_scalar_array(il,in,1:nsource_out,1:nsource_out)
                 outarr(1:2,:)=sqrt(fact)*outarr(1:2,:)
                 outarr(:,1:2)=sqrt(fact)*outarr(:,1:2)
-<<<<<<< HEAD
                 outarr(:,4:3+num_cmb_freq*2)=sqrt(fact)*outarr(:,4:3+num_cmb_freq*2)
                 outarr(4:3+num_cmb_freq*2,:)=sqrt(fact)*outarr(4:3+num_cmb_freq*2,:)
-                write(fileio_unit,trim(numcat('(1I6,',(nsource_out)**2))//'E15.5)') il, outarr
-=======
-                write(unit,trim(numcat('(1I6,',(3+num_redshiftwindows)**2))//'E15.5)') il, outarr
->>>>>>> 1fdfcea9
+                write(unit,trim(numcat('(1I6,',(nsource_out)**2))//'E15.5)') il, outarr
             end do
             do il=10100,CP%Max_l, 100
                 outarr=Cl_scalar_array(il,in,1:nsource_out,1:nsource_out)
                 outarr(1:2,:)=sqrt(fact)*outarr(1:2,:)
                 outarr(:,1:2)=sqrt(fact)*outarr(:,1:2)
-<<<<<<< HEAD
                 outarr(:,4:3+num_cmb_freq*2)=sqrt(fact)*outarr(:,4:3+num_cmb_freq*2)
                 outarr(4:3+num_cmb_freq*2,:)=sqrt(fact)*outarr(4:3+num_cmb_freq*2,:)
-                write(fileio_unit,trim(numcat('(1E15.5,',(nsource_out)**2))//'E15.5)') real(il), outarr
-=======
-                write(unit,trim(numcat('(1E15.5,',(3+num_redshiftwindows)**2))//'E15.5)') real(il), outarr
->>>>>>> 1fdfcea9
+                write(unit,trim(numcat('(1E15.5,',(nsource_out)**2))//'E15.5)') real(il), outarr
             end do
         end do
         close(unit)
@@ -1306,27 +1288,23 @@
                 write(unit,'(1I6,4E15.5)')il, fact*Cl_tensor(il, in, CT_Temp:CT_Cross)
             end do
         end do
-<<<<<<< HEAD
-        close(fileio_unit)
+        close(unit)
         if (num_cmb_freq>0) then
-            open(unit=fileio_unit,file=trim(TensFile)//'_freqs',form='formatted',status='replace')
-            write(fileio_unit,'('//trim(IntToStr(num_cmb_freq))//'E15.5)') phot_freqs
-            close(fileio_unit)
+            open(unit=unit,file=trim(TensFile)//'_freqs',form='formatted',status='replace')
+            write(unit,'('//trim(IntToStr(num_cmb_freq))//'E15.5)') phot_freqs
+            close(unit)
             do f_i_1=1,num_cmb_freq
                 do f_i_2=1,num_cmb_freq
-                    open(unit=fileio_unit,file=trim(TensFile)//trim(concat('_',f_i_1,'_',f_i_2)),form='formatted',status='replace')
+                    open(unit=unit,file=trim(TensFile)//trim(concat('_',f_i_1,'_',f_i_2)),form='formatted',status='replace')
                     do in=1,CP%InitPower%nn
                         do il=lmin, CP%Max_l_tensor
-                            write(fileio_unit,'(1I6,4E15.5)')il, fact*Cl_tensor_freqs(il, in, CT_Temp:CT_Cross,f_i_1,f_i_2)
+                            write(unit,'(1I6,4E15.5)')il, fact*Cl_tensor_freqs(il, in, CT_Temp:CT_Cross,f_i_1,f_i_2)
                         end do
                     end do
-                    close(fileio_unit)
+                    close(unit)
                 end do
             end do
         end if
-=======
-        close(unit)
->>>>>>> 1fdfcea9
     end if
 
     if (CP%WantTensors .and. CP%WantScalars .and. TotFile /= '') then
@@ -1350,27 +1328,23 @@
                 write(unit,'(1I6,4E15.5)')il, fact*Cl_lensed(il, in, CT_Temp:CT_Cross)
             end do
         end do
-<<<<<<< HEAD
-        close(fileio_unit)
+        close(unit)
         if (num_cmb_freq>0) then
-            open(unit=fileio_unit,file=trim(LensFile)//'_freqs',form='formatted',status='replace')
-            write(fileio_unit,'('//trim(IntToStr(num_cmb_freq))//'E15.5)') phot_freqs
-            close(fileio_unit)
+            open(newunit=unit,file=trim(LensFile)//'_freqs',form='formatted',status='replace')
+            write(unit,'('//trim(IntToStr(num_cmb_freq))//'E15.5)') phot_freqs
+            close(unit)
             do f_i_1=1,num_cmb_freq
                 do f_i_2=1,num_cmb_freq
-                    open(unit=fileio_unit,file=trim(LensFile)//trim(concat('_',f_i_1,'_',f_i_2)),form='formatted',status='replace')
+                    open(newunit=unit,file=trim(LensFile)//trim(concat('_',f_i_1,'_',f_i_2)),form='formatted',status='replace')
                     do in=1,CP%InitPower%nn
                         do il=lmin, lmax_lensed
-                            write(fileio_unit,'(1I6,4E15.5)')il, fact*Cl_lensed_freqs(il, in, CT_Temp:CT_Cross,f_i_1,f_i_2)
+                            write(unit,'(1I6,4E15.5)')il, fact*Cl_lensed_freqs(il, in, CT_Temp:CT_Cross,f_i_1,f_i_2)
                         end do
                     end do
-                    close(fileio_unit)
+                    close(unit)
                 end do
             end do
         end if
-=======
-        close(unit)
->>>>>>> 1fdfcea9
     end if
 
 
@@ -2651,15 +2625,9 @@
     real(dl) :: matter_verydom_tau
     real(dl) :: r_drag0, z_star, z_drag  !!JH for updated BAO likelihood.
 
-<<<<<<< HEAD
-    public thermo,thermoarr,inithermo,vis,opac,expmmu,dvis,dopac,ddvis,lenswin, tight_tau,&
-        Thermo_OpacityToTime,matter_verydom_tau, ThermoData_Free,num_cmb_freq,nscatter,freq_factors, &
-        z_star, z_drag  !!JH for updated BAO likelihood.
-=======
     public thermo,inithermo,vis,opac,expmmu,dvis,dopac,ddvis,lenswin, tight_tau,&
         Thermo_OpacityToTime,matter_verydom_tau, ThermoData_Free,&
-        z_star, z_drag, GetBackgroundEvolution
->>>>>>> 1fdfcea9
+        z_star, z_drag, GetBackgroundEvolution, num_cmb_freq,nscatter,freq_factors, thermoarr
     contains
 
     subroutine thermo(tau,cs2b,opacity, dopacity)
@@ -2679,23 +2647,14 @@
     if (i < 1) then
         !Linear interpolation if out of bounds (should not occur).
         cs2b=cs2(1)+(d+i-1)*dcs2(1)
-<<<<<<< HEAD
         opacity=dotmu(1,1)+(d-1)*ddotmu(1,1)
-        stop 'thermo out of bounds'
-=======
-        opacity=dotmu(1)+(d-1)*ddotmu(1)
         call MpiStop('thermo out of bounds')
->>>>>>> 1fdfcea9
     else if (i >= nthermo) then
         cs2b=cs2(nthermo)+(d+i-nthermo)*dcs2(nthermo)
         opacity=dotmu(nthermo,1)+(d-nthermo)*ddotmu(nthermo,1)
         if (present(dopacity)) then
             dopacity = 0
-<<<<<<< HEAD
-            stop 'thermo1 shouldn''t happen'
-=======
             call MpiStop('thermo: shouldn''t happen')
->>>>>>> 1fdfcea9
         end if
     else
         !Cubic spline interpolation.
@@ -3418,13 +3377,13 @@
             outputs(1,ix)=xe(i)+d*(ddxe(i)+d*(3._dl*(xe(i+1)-xe(i)) &
                 -2._dl*ddxe(i)-ddxe(i+1)+d*(ddxe(i)+ddxe(i+1) &
                 +2._dl*(xe(i)-xe(i+1)))))
-            vis=emmu(i)+d*(demmu(i)+d*(3._dl*(emmu(i+1)-emmu(i)) &
-                -2._dl*demmu(i)-demmu(i+1)+d*(demmu(i)+demmu(i+1) &
-                +2._dl*(emmu(i)-emmu(i+1)))))
+            vis=emmu(i,1)+d*(demmu(i,1)+d*(3._dl*(emmu(i+1,1)-emmu(i,1)) &
+                -2._dl*demmu(i,1)-demmu(i+1,1)+d*(demmu(i,1)+demmu(i+1,1) &
+                +2._dl*(emmu(i,1)-emmu(i+1,1)))))
 
         else
             outputs(1,ix)=xe(nthermo)
-            vis = emmu(nthermo)
+            vis = emmu(nthermo,1)
         end if
 
         outputs(2, ix) = opacity
