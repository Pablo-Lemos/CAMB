--- conflicted
+++ resolved
@@ -35,8 +35,7 @@
     implicit none
     public
 
-<<<<<<< HEAD
-    character(LEN=*), parameter :: version = 'Mar14_rayleigh'
+    character(LEN=*), parameter :: version = 'Jan15_rayleigh'
 
     integer, parameter  :: num_cmb_freq =  6
     logical :: rayleigh_diff = .true.
@@ -50,9 +49,6 @@
     real(dl) :: av_freq_factors(3)
 
     real(dl) :: ALens = 1._dl
-=======
-    character(LEN=*), parameter :: version = 'Jan15'
->>>>>>> db66786d
 
     integer :: FeedbackLevel = 0 !if >0 print out useful information about the model
 
@@ -2499,15 +2495,9 @@
     real(dl) :: matter_verydom_tau
     real(dl) :: r_drag0, z_star, z_drag  !!JH for updated BAO likelihood.
 
-<<<<<<< HEAD
     public thermo,thermoarr,inithermo,vis,opac,expmmu,dvis,dopac,ddvis,lenswin, tight_tau,&
-    Thermo_OpacityToTime,matter_verydom_tau, ThermoData_Free,num_cmb_freq,nscatter,freq_factors, &
-    z_star, z_drag  !!JH for updated BAO likelihood.
-=======
-    public thermo,inithermo,vis,opac,expmmu,dvis,dopac,ddvis,lenswin, tight_tau,&
-        Thermo_OpacityToTime,matter_verydom_tau, ThermoData_Free,&
+        Thermo_OpacityToTime,matter_verydom_tau, ThermoData_Free,num_cmb_freq,nscatter,freq_factors, &
         z_star, z_drag  !!JH for updated BAO likelihood.
->>>>>>> db66786d
     contains
 
     subroutine thermo(tau,cs2b,opacity, dopacity)
@@ -2539,29 +2529,16 @@
     else
         !Cubic spline interpolation.
         cs2b=cs2(i)+d*(dcs2(i)+d*(3*(cs2(i+1)-cs2(i))  &
-<<<<<<< HEAD
-        -2*dcs2(i)-dcs2(i+1)+d*(dcs2(i)+dcs2(i+1)  &
-        +2*(cs2(i)-cs2(i+1)))))
+            -2*dcs2(i)-dcs2(i+1)+d*(dcs2(i)+dcs2(i+1)  &
+            +2*(cs2(i)-cs2(i+1)))))
         opacity=dotmu(i,1)+d*(ddotmu(i,1)+d*(3*(dotmu(i+1,1)-dotmu(i,1)) &
-        -2*ddotmu(i,1)-ddotmu(i+1,1)+d*(ddotmu(i,1)+ddotmu(i+1,1) &
-        +2*(dotmu(i,1)-dotmu(i+1,1)))))
+            -2*ddotmu(i,1)-ddotmu(i+1,1)+d*(ddotmu(i,1)+ddotmu(i+1,1) &
+            +2*(dotmu(i,1)-dotmu(i+1,1)))))
 
         if (present(dopacity)) then
             dopacity=(ddotmu(i,1)+d*(dddotmu(i,1)+d*(3*(ddotmu(i+1,1)  &
-            -ddotmu(i,1))-2*dddotmu(i,1)-dddotmu(i+1,1)+d*(dddotmu(i,1) &
-            +dddotmu(i+1,1)+2*(ddotmu(i,1)-ddotmu(i+1,1))))))/(tau*dlntau)
-=======
-            -2*dcs2(i)-dcs2(i+1)+d*(dcs2(i)+dcs2(i+1)  &
-            +2*(cs2(i)-cs2(i+1)))))
-        opacity=dotmu(i)+d*(ddotmu(i)+d*(3*(dotmu(i+1)-dotmu(i)) &
-            -2*ddotmu(i)-ddotmu(i+1)+d*(ddotmu(i)+ddotmu(i+1) &
-            +2*(dotmu(i)-dotmu(i+1)))))
-
-        if (present(dopacity)) then
-            dopacity=(ddotmu(i)+d*(dddotmu(i)+d*(3*(ddotmu(i+1)  &
-                -ddotmu(i))-2*dddotmu(i)-dddotmu(i+1)+d*(dddotmu(i) &
-                +dddotmu(i+1)+2*(ddotmu(i)-ddotmu(i+1))))))/(tau*dlntau)
->>>>>>> db66786d
+                -ddotmu(i,1))-2*dddotmu(i,1)-dddotmu(i+1,1)+d*(dddotmu(i,1) &
+                +dddotmu(i+1,1)+2*(ddotmu(i,1)-ddotmu(i+1,1))))))/(tau*dlntau)
         end if
     end if
     end subroutine thermo
@@ -2595,16 +2572,16 @@
     else
         !Cubic spline interpolation.
         cs2b=cs2(i)+d*(dcs2(i)+d*(3*(cs2(i+1)-cs2(i))  &
-        -2*dcs2(i)-dcs2(i+1)+d*(dcs2(i)+dcs2(i+1)  &
-        +2*(cs2(i)-cs2(i+1)))))
+            -2*dcs2(i)-dcs2(i+1)+d*(dcs2(i)+dcs2(i+1)  &
+            +2*(cs2(i)-cs2(i+1)))))
         opacity=dotmu(i,:)+d*(ddotmu(i,:)+d*(3*(dotmu(i+1,:)-dotmu(i,:)) &
-        -2*ddotmu(i,:)-ddotmu(i+1,:)+d*(ddotmu(i,:)+ddotmu(i+1,:) &
-        +2*(dotmu(i,:)-dotmu(i+1,:)))))
+            -2*ddotmu(i,:)-ddotmu(i+1,:)+d*(ddotmu(i,:)+ddotmu(i+1,:) &
+            +2*(dotmu(i,:)-dotmu(i+1,:)))))
 
         if (present(dopacity)) then
             dopacity=(ddotmu(i,:)+d*(dddotmu(i,:)+d*(3*(ddotmu(i+1,:)  &
-            -ddotmu(i,:))-2*dddotmu(i,:)-dddotmu(i+1,:)+d*(dddotmu(i,:) &
-            +dddotmu(i+1,:)+2*(ddotmu(i,:)-ddotmu(i+1,:))))))/(tau*dlntau)
+                -ddotmu(i,:))-2*dddotmu(i,:)-dddotmu(i+1,:)+d*(dddotmu(i,:) &
+                +dddotmu(i+1,:)+2*(ddotmu(i,:)-ddotmu(i+1,:))))))/(tau*dlntau)
         end if
     end if
     end subroutine thermoarr
@@ -2632,7 +2609,7 @@
     if (rayleigh_back_approx) then
         a2=a**2
         total_scattering_eff= Recombination_xe(a) + Recombination_rayleigh_eff(a)*(min(1._dl,&
-        av_freq_factors(1)/a2**2 + av_freq_factors(2)/a2**3  + av_freq_factors(3)/a2**4))
+            av_freq_factors(1)/a2**2 + av_freq_factors(2)/a2**3  + av_freq_factors(3)/a2**4))
     else
         total_scattering_eff= Recombination_xe(a)
     end if
@@ -2821,7 +2798,7 @@
         end if
         do f_i=1,num_cmb_freq
             dotmu(i,1+f_i)=dotmu(i,1)*elec_fac + Recombination_rayleigh_eff(a)*akthom/a2*(min(1._dl,&
-            freq_factors(f_i,1)/a2**2 + freq_factors(f_i,2)/a2**3  + freq_factors(f_i,3)/a2**4 ))
+                freq_factors(f_i,1)/a2**2 + freq_factors(f_i,2)/a2**3  + freq_factors(f_i,3)/a2**4 ))
         end do
 
         if (tight_tau==0 .and. 1/(tau*dotmu(i,1)) > 0.005) tight_tau = tau !0.005
@@ -2863,13 +2840,8 @@
         else
             emmu(j1,:)=exp(sdotmu(j1,:)-sdotmu(nthermo,:))
             if (.not. CP%AccurateReionization .and. &
-<<<<<<< HEAD
-            actual_opt_depth==0 .and. xe(j1) < 1e-3) then
-                actual_opt_depth = -sdotmu(j1,1)+sdotmu(nthermo,1)
-=======
                 actual_opt_depth==0 .and. xe(j1) < 1e-3) then
-            actual_opt_depth = -sdotmu(j1)+sdotmu(nthermo)
->>>>>>> db66786d
+            actual_opt_depth = -sdotmu(j1,1)+sdotmu(nthermo,1)
             end if
             if (CP%AccurateReionization .and. CP%DerivedParameters .and. z_star==0.d0) then
                 if (sdotmu(nthermo,1)-sdotmu(j1,1) - actual_opt_depth < 1) then
@@ -3113,29 +3085,28 @@
     i=int(d)
 
     d=d-i
-<<<<<<< HEAD
     do scat=1,nscatter
         if (i < nthermo) then
             opac(j2,scat)=dotmu(i,scat)+d*(ddotmu(i,scat)+d*(3._dl*(dotmu(i+1,scat)-dotmu(i,scat)) &
-            -2._dl*ddotmu(i,scat)-ddotmu(i+1,scat)+d*(ddotmu(i,scat)+ddotmu(i+1,scat) &
-            +2._dl*(dotmu(i,scat)-dotmu(i+1,scat)))))
+                -2._dl*ddotmu(i,scat)-ddotmu(i+1,scat)+d*(ddotmu(i,scat)+ddotmu(i+1,scat) &
+                +2._dl*(dotmu(i,scat)-dotmu(i+1,scat)))))
             dopac(j2,scat)=(ddotmu(i,scat)+d*(dddotmu(i,scat)+d*(3._dl*(ddotmu(i+1,scat)  &
-            -ddotmu(i,scat))-2._dl*dddotmu(i,scat)-dddotmu(i+1,scat)+d*(dddotmu(i,scat) &
-            +dddotmu(i+1,scat)+2._dl*(ddotmu(i,scat)-ddotmu(i+1,scat))))))/(tau &
-            *dlntau)
+                -ddotmu(i,scat))-2._dl*dddotmu(i,scat)-dddotmu(i+1,scat)+d*(dddotmu(i,scat) &
+                +dddotmu(i+1,scat)+2._dl*(ddotmu(i,scat)-ddotmu(i+1,scat))))))/(tau &
+                *dlntau)
             ddopac=(dddotmu(i,scat)+d*(ddddotmu(i,scat)+d*(3._dl*(dddotmu(i+1,scat) &
-            -dddotmu(i,scat))-2._dl*ddddotmu(i,scat)-ddddotmu(i+1,scat)  &
-            +d*(ddddotmu(i,scat)+ddddotmu(i+1,scat)+2._dl*(dddotmu(i,scat) &
-            -dddotmu(i+1,scat)))))-(dlntau**2)*tau*dopac(j2,scat)) &
-            /(tau*dlntau)**2
+                -dddotmu(i,scat))-2._dl*ddddotmu(i,scat)-ddddotmu(i+1,scat)  &
+                +d*(ddddotmu(i,scat)+ddddotmu(i+1,scat)+2._dl*(dddotmu(i,scat) &
+                -dddotmu(i+1,scat)))))-(dlntau**2)*tau*dopac(j2,scat)) &
+                /(tau*dlntau)**2
             expmmu(j2,scat)=emmu(i,scat)+d*(demmu(i,scat)+d*(3._dl*(emmu(i+1,scat)-emmu(i,scat)) &
-            -2._dl*demmu(i,scat)-demmu(i+1,scat)+d*(demmu(i,scat)+demmu(i+1,scat) &
-            +2._dl*(emmu(i,scat)-emmu(i+1,scat)))))
+                -2._dl*demmu(i,scat)-demmu(i+1,scat)+d*(demmu(i,scat)+demmu(i+1,scat) &
+                +2._dl*(emmu(i,scat)-emmu(i+1,scat)))))
 
             if (dowinlens) then
                 lenswin(j2)=winlens(i)+d*(dwinlens(i)+d*(3._dl*(winlens(i+1)-winlens(i)) &
-                -2._dl*dwinlens(i)-dwinlens(i+1)+d*(dwinlens(i)+dwinlens(i+1) &
-                +2._dl*(winlens(i)-winlens(i+1)))))
+                    -2._dl*dwinlens(i)-dwinlens(i+1)+d*(dwinlens(i)+dwinlens(i+1) &
+                    +2._dl*(winlens(i)-winlens(i+1)))))
             end if
             vis(j2,scat)=opac(j2,scat)*expmmu(j2,scat)
             dvis(j2,scat)=expmmu(j2,scat)*(opac(j2,scat)**2+dopac(j2,scat))
@@ -3148,29 +3119,6 @@
             vis(j2,scat)=opac(j2,scat)*expmmu(j2,scat)
             dvis(j2,scat)=expmmu(j2,scat)*(opac(j2,scat)**2+dopac(j2,scat))
             ddvis(j2,scat)=expmmu(j2,scat)*(opac(j2,scat)**3+3._dl*opac(j2,scat)*dopac(j2,scat)+ddopac)
-=======
-    if (i < nthermo) then
-        opac(j2)=dotmu(i)+d*(ddotmu(i)+d*(3._dl*(dotmu(i+1)-dotmu(i)) &
-            -2._dl*ddotmu(i)-ddotmu(i+1)+d*(ddotmu(i)+ddotmu(i+1) &
-            +2._dl*(dotmu(i)-dotmu(i+1)))))
-        dopac(j2)=(ddotmu(i)+d*(dddotmu(i)+d*(3._dl*(ddotmu(i+1)  &
-            -ddotmu(i))-2._dl*dddotmu(i)-dddotmu(i+1)+d*(dddotmu(i) &
-            +dddotmu(i+1)+2._dl*(ddotmu(i)-ddotmu(i+1))))))/(tau &
-            *dlntau)
-        ddopac=(dddotmu(i)+d*(ddddotmu(i)+d*(3._dl*(dddotmu(i+1) &
-            -dddotmu(i))-2._dl*ddddotmu(i)-ddddotmu(i+1)  &
-            +d*(ddddotmu(i)+ddddotmu(i+1)+2._dl*(dddotmu(i) &
-            -dddotmu(i+1)))))-(dlntau**2)*tau*dopac(j2)) &
-            /(tau*dlntau)**2
-        expmmu(j2)=emmu(i)+d*(demmu(i)+d*(3._dl*(emmu(i+1)-emmu(i)) &
-            -2._dl*demmu(i)-demmu(i+1)+d*(demmu(i)+demmu(i+1) &
-            +2._dl*(emmu(i)-emmu(i+1)))))
-
-        if (dowinlens) then
-            lenswin(j2)=winlens(i)+d*(dwinlens(i)+d*(3._dl*(winlens(i+1)-winlens(i)) &
-                -2._dl*dwinlens(i)-dwinlens(i+1)+d*(dwinlens(i)+dwinlens(i+1) &
-                +2._dl*(winlens(i)-winlens(i+1)))))
->>>>>>> db66786d
         end if
     end do
     end subroutine DoThermoSpline
