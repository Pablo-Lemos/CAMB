    module handles
    use CAMB
    use Precision
    use ModelParams
    use Transfer
    use iso_c_binding
    use DarkEnergyFluid
    use DarkEnergyPPF
    implicit none

    Type c_MatterTransferData
        integer   ::  num_q_trans   !    number of steps in k for transfer calculation
        type(c_ptr) :: q_trans, sigma_8, sigma2_vdelta_8, TransferData
        integer :: sigma_8_size(2)
        integer :: sigma2_vdelta_8_size(2)
        integer :: TransferData_size(3)
    end Type c_MatterTransferData


    Type c_ClTransferData
        integer :: NumSources
        integer :: q_size
        type(c_ptr) :: q
        integer delta_size(3)
        type(c_ptr) Delta_p_l_k
        integer l_size
        type(c_ptr) ls
        !skip limber for now...
    end Type c_ClTransferData

    Type dummyAllocatable
    class(c_ClTransferData), allocatable :: P
    end Type dummyAllocatable

    private dummyAllocatable

    contains

    !SPECIAL BRIDGE ROUTINES FOR PYTHON

    subroutine CAMBdata_new(handle)
    type(c_ptr), intent(out) :: handle
    Type (CAMBdata), pointer :: pCAMBdata

    allocate(pCAMBdata)
    call CAMB_InitCAMBdata(pCAMBdata)
    call CAMB_setDefParams(pCAMBdata%Params)
    handle = c_loc(pCAMBdata)

    end subroutine CAMBdata_new

    subroutine CAMBdata_free(cptr)
    type(c_ptr)  :: cptr
    Type (CAMBdata), pointer :: pCAMBdata

    call c_f_pointer(cptr, pCAMBdata)
    call CAMB_FreeCAMBdata(pCAMBdata)
    deallocate(pCAMBdata)

    end subroutine CAMBdata_free

    subroutine CAMBdata_setParams(data, Params)
    Type (CAMBdata), target :: data
    type(CAMBparams) :: Params

    data%Params = Params

    end subroutine CAMBdata_setParams

    subroutine CAMBdata_getParams(data, handle)
    Type (CAMBdata), target :: data
    type(c_ptr), intent(out)  ::  handle

    handle = c_loc(data%Params)

    end subroutine CAMBdata_getParams

    function CAMBdata_GetTransfers(data, Params, onlytransfer) result(error)
    Type (CAMBdata):: data
    type(CAMBparams) :: Params, P
    logical(kind=c_bool)  :: onlytransfer
    integer :: error

    P = Params
    if (P%DoLensing .and. (P%NonLinear == NonLinear_lens .or. P%NonLinear == NonLinear_both)) then
        P%WantTransfer = .true.
        call Transfer_SetForNonlinearLensing(P%Transfer)
    end if
    call Transfer_SortAndIndexRedshifts(P%Transfer)
    error = 0

    P%OnlyTransfers = onlytransfer
    call CAMB_GetTransfers(P, data, error)

    end function CAMBdata_GetTransfers

    subroutine CAMBdata_SetParamsForBackground(data, P)
    Type (CAMBdata):: data
    type(CAMBparams) :: P

    global_error_flag = 0
    data%Params = P
    call CAMBParams_Set(data%Params)
    end subroutine CAMBdata_SetParamsForBackground

    function CAMBdata_CalcBackgroundTheory(data, P) result(error)
    use cambmain, only: initvars
    Type (CAMBdata):: data
    type(CAMBparams) :: P
    integer error

    global_error_flag = 0
    data%Params = P
    call CAMBParams_Set(data%Params)
    call InitVars !calculate thermal history, e.g. z_drag etc.
    error=global_error_flag

    end function CAMBdata_CalcBackgroundTheory


    subroutine CAMBdata_MatterTransferData(data, cData)
    Type(CAMBdata), target :: data
    Type(c_MatterTransferData) :: cData

    cData%num_q_trans = data%MTrans%num_q_trans
    cData%q_trans = c_loc(data%MTrans%q_trans)
    cData%sigma_8 = c_loc(data%MTrans%sigma_8)
    cData%sigma2_vdelta_8 = c_loc(data%MTrans%sigma2_vdelta_8)
    cData%TransferData = c_loc(data%MTrans%TransferData)
    cData%q_trans = c_loc(data%MTrans%q_trans)
    cData%sigma_8_size = shape(data%MTrans%sigma_8)
    cData%sigma2_vdelta_8_size = shape(data%MTrans%sigma2_vdelta_8)
    cData%TransferData_size = shape(data%MTrans%TransferData)

    end subroutine CAMBdata_MatterTransferData

    subroutine CAMBdata_ClTransferData(data, cData, i)
    Type(CAMBdata), target :: data
    Type(c_ClTransferData) :: cData
    integer, intent(in) :: i

    if (i==0) then
        call Convert_ClTransferData(data%ClTransScal, cData)
    else if (i==1) then
        call Convert_ClTransferData(data%ClTransVec, cData)
    else if (i==2) then
        call Convert_ClTransferData(data%ClTransTens, cData)
    else
        error stop 'Unknown ClTransferData index'
    end if

    end subroutine CAMBdata_ClTransferData

    subroutine Convert_ClTransferData(data, cData)
    Type(ClTransferData), target :: data
    Type(c_ClTransferData) :: cData

    cData%NumSources = data%NumSources
    if (allocated(Data%q%points)) then
        cData%q_size = size(data%q%points)
        cData%q = c_loc(data%q%points)
    else
        cData%q_size = 0
    end if
    if (associated(data%Delta_p_l_k)) then
        cData%delta_size = shape(Data%Delta_p_l_k)
        cData%delta_p_l_k = c_loc(Data%Delta_p_l_k)
    else
        cData%delta_size = 0
    end if
    cdata%l_size = Data%ls%l0
    cdata%ls = c_loc(Data%ls%l)

    end subroutine Convert_ClTransferData


    subroutine CAMBdata_GetLinearMatterPower(data, PK, var1, var2, hubble_units)
    Type(CAMBdata) :: data
    real(dl) :: PK(data%MTrans%num_q_trans,data%Params%Transfer%PK_num_redshifts)
    integer, intent(in) :: var1, var2
    logical :: hubble_units

    call Transfer_GetUnsplinedPower(data%MTrans, PK, var1, var2, hubble_units)

    end subroutine CAMBdata_GetLinearMatterPower

    subroutine CAMBdata_GetNonLinearMatterPower(data, PK, var1, var2, hubble_units)
    Type(CAMBdata) :: data
    real(dl) :: PK(data%MTrans%num_q_trans,data%Params%Transfer%PK_num_redshifts)
    integer, intent(in) :: var1, var2
    logical :: hubble_units

    call Transfer_GetUnsplinedNonlinearPower(data%MTrans, PK, var1, var2, hubble_units)

    end subroutine CAMBdata_GetNonLinearMatterPower


    subroutine CAMBdata_GetMatterPower(data, outpower, minkh, dlnkh, npoints, var1, var2)
    Type(CAMBdata) :: data
    real(dl), intent(out) :: outpower(npoints,data%Params%Transfer%PK_num_redshifts)
    real(dl), intent(in) :: minkh, dlnkh
    integer, intent(in) :: npoints, var1, var2
    integer i

    do i=1,data%Params%Transfer%PK_num_redshifts
        call Transfer_GetMatterPowerD(data%MTrans,outpower(:,i), data%Params%Transfer%PK_num_redshifts-i+1, &
            & 1, minkh, dlnkh, npoints, var1, var2)
    end do

    end subroutine CAMBdata_GetMatterPower


    subroutine CAMB_setinitialpower(Params, P)
    type(CAMBparams) :: Params
    type(InitialPowerParams) :: P

    Params%InitPower = P

    end subroutine CAMB_setinitialpower


    subroutine CAMB_SetTotCls(lmax, tot_scalar_Cls, in)
    integer, intent(IN) :: lmax, in
    real(dl), intent(OUT) :: tot_scalar_cls(4, 0:lmax)
    integer l

    tot_scalar_cls = 0
    do l=lmin, lmax
        if (CP%WantScalars .and. l<= CP%Max_l) then
            if (CP%DoLensing) then
                if (l<=lmax_lensed) tot_scalar_cls(1:4,l) = Cl_lensed(l, in, CT_Temp:CT_Cross)
            else
                tot_scalar_cls(1:2,l) = Cl_scalar(l, in,  C_Temp:C_E)
                tot_scalar_cls(4,l) = Cl_scalar(l, in,  C_Cross)
            endif
        end if
        if (CP%WantTensors .and. l <= CP%Max_l_tensor) then
            tot_scalar_cls(1:4,l) = tot_scalar_cls(1:4,l) + Cl_tensor(l, in,  CT_Temp:CT_Cross)
        end if
    end do

    end subroutine CAMB_SetTotCls

    subroutine CAMB_SetUnlensedCls(lmax, unlensed_cls, in)
    integer, intent(IN) :: lmax, in
    real(dl), intent(OUT) :: unlensed_cls(4,0:lmax)
    integer l

    unlensed_cls = 0
    do l=lmin, lmax
        if (CP%WantScalars .and. l<= CP%Max_l) then
            unlensed_cls(1:2,l) = Cl_scalar(l, in,  C_Temp:C_E)
            unlensed_cls(4,l) = Cl_scalar(l, in,  C_Cross)
        end if
        if (CP%WantTensors .and. l <= CP%Max_l_tensor) then
            unlensed_cls(1:4,l) = unlensed_cls(1:4,l) + Cl_tensor(l, in,  CT_Temp:CT_Cross)
        end if
    end do

    end subroutine CAMB_SetUnlensedCls

    subroutine CAMB_SetLensPotentialCls(lmax, cls, in)
    use constants
    integer, intent(IN) :: lmax, in
    real(dl), intent(OUT) :: cls(3, 0:lmax) !phi-phi, phi-T, phi-E
    integer l

    cls = 0
    if (CP%WantScalars .and. CP%DoLensing) then
        do l=lmin, min(lmax,CP%Max_l)
            cls(1,l) = Cl_scalar(l,in,C_Phi) * (real(l+1)/l)**2/const_twopi
            cls(2:3,l) = Cl_scalar(l,in,C_PhiTemp:C_PhiE) * ((real(l+1)/l)**1.5/const_twopi)
        end do
    end if

    end subroutine CAMB_SetLensPotentialCls

    subroutine CAMB_SetUnlensedScalCls(lmax, scalar_Cls, in)
    integer, intent(IN) :: lmax, in
    real(dl), intent(OUT) :: scalar_Cls(4, 0:lmax)
    integer lmx

    scalar_Cls = 0
    if (CP%WantScalars) then
        lmx = min(CP%Max_l, lmax)
        scalar_Cls(1:2,lmin:lmx) = transpose(Cl_Scalar(lmin:lmx, in,C_Temp:C_E))
        scalar_Cls(4,lmin:lmx) = Cl_Scalar(lmin:lmx, in,C_Cross)
    end if

    end subroutine CAMB_SetUnlensedScalCls

    subroutine CAMB_SetlensedScalCls(lmax, lensed_Cls, in)
    integer, intent(IN) :: lmax, in
    real(dl), intent(OUT) :: lensed_Cls(4, 0:lmax)
    integer lmx

    lensed_Cls = 0
    if (CP%WantScalars .and. CP%DoLensing) then
        lmx = min(lmax,lmax_lensed)
        lensed_Cls(1:4,lmin:lmx) = transpose(Cl_lensed(lmin:lmx, in,CT_Temp:CT_Cross))
    end if

    end subroutine CAMB_SetlensedScalCls

    subroutine CAMB_SetTensorCls(lmax, tensor_Cls, in)
    integer, intent(IN) :: lmax, in
    real(dl), intent(OUT) :: tensor_Cls(4, 0:lmax)
    integer lmx

    tensor_Cls = 0
    if (CP%WantTensors) then
        lmx = min(lmax,CP%Max_l_tensor)
        tensor_Cls(1:3,lmin:lmx) = transpose(Cl_Tensor(lmin:lmx, in, CT_Temp:CT_Cross))
    end if

    end subroutine CAMB_SetTensorCls


    subroutine CAMB_SetUnlensedScalarArray(lmax, ScalarArray, in, n)
    integer, intent(IN) :: lmax, in, n
    real(dl), intent(OUT) :: ScalarArray(n, n, 0:lmax)
    integer l

    ScalarArray = 0
    if (CP%WantScalars) then
        do l=lmin, min(lmax,CP%Max_l)
            ScalarArray(1:n,1:n,l) = Cl_scalar_array(l, in, 1:n,1:n)
        end do
    end if

    end subroutine CAMB_SetUnlensedScalarArray

    subroutine CAMB_SetBackgroundOutputs_z(redshifts,n)
    integer, intent(in) :: n
    real(dl), intent(in) :: redshifts(n)

    if (associated(BackgroundOutputs%z_outputs)) deallocate(BackgroundOutputs%z_outputs)
    if (n>0) then
        allocate(BackgroundOutputs%z_outputs(n))
        BackgroundOutputs%z_outputs = redshifts
    else
        nullify(BackgroundOutputs%z_outputs)
    end if

    end subroutine CAMB_SetBackgroundOutputs_z

    function CAMB_GetNumBackgroundOutputs()
    integer CAMB_GetNumBackgroundOutputs

    if (.not. associated(BackgroundOutputs%z_outputs)) then
        CAMB_GetNumBackgroundOutputs = 0
    else
        CAMB_GetNumBackgroundOutputs = size(BackgroundOutputs%z_outputs)
    end if

    end function CAMB_GetNumBackgroundOutputs

    subroutine CAMB_GetBackgroundOutputs(outputs, n)
    use constants
    integer, intent(in) :: n
    real(dl), intent(out) :: outputs(4,n)
    integer i

    if (associated(BackgroundOutputs%z_outputs)) then
        do i=1, size(BackgroundOutputs%z_outputs)
            outputs(1,i) = BackgroundOutputs%rs_by_D_v(i)
            outputs(2,i) = BackgroundOutputs%H(i)*c/1e3_dl
            outputs(3,i) = BackgroundOutputs%DA(i)
            outputs(4,i) = (1+BackgroundOutputs%z_outputs(i))* &
                BackgroundOutputs%DA(i) * BackgroundOutputs%H(i) !F_AP parameter
        end do
    end if

    end subroutine CAMB_GetBackgroundOutputs


    subroutine set_cls_template(cls_template)
    character(len=*), intent(in) :: cls_template

    highL_unlensed_cl_template = trim(cls_template)

    end subroutine set_cls_template

    function CAMB_PrimordialPower(Params, k, powers, n,  i) result(err)
    use constants
    type(CAMBparams) :: Params
    integer, intent(in) :: i,n
    real(dl), intent(in) :: k(n)
    real(dl), intent(out) :: powers(n)
    real(dl) curv
    integer err,ix

    global_error_flag = 0
    curv =-Params%omegak/((c/1000)/Params%h0)**2
    call InitializePowers(Params%InitPower,curv)
    if (global_error_flag==0) then
        do ix =1, n
            if (i==0) then
                powers(ix) = ScalarPower(k(ix),1)
            elseif (i==2) then
                powers(ix) = TensorPower(k(ix),1)
            else
                error stop 'Unknown power type index'
            end if
            if (global_error_flag /= 0) exit
        end do
    end if
    err= global_error_flag

    end function CAMB_PrimordialPower

    subroutine GetOutputEvolutionFork(EV, times, outputs, nsources,ncustomsources)
    use Transfer
    use CAMBmain
    implicit none
    type(EvolutionVars) EV
    real(dl), intent(in) :: times(:)
    real(dl), intent(out) :: outputs(:,:,:)
    integer, intent(in) :: nsources, ncustomsources
    real(dl) tau,tol1,tauend, taustart
    integer j,ind
    real(dl) c(24),w(EV%nvar,9), y(EV%nvar)
    real(dl) yprime(EV%nvar), ddelta, delta, adotoa,dtauda, growth, a
    real(dl), target :: sources(nsources), custom_sources(ncustomsources)
    external dtauda
    real, target :: Arr(Transfer_max)

    w=0
    y=0
    taustart = GetTauStart(min(500._dl,EV%q))
    call initial(EV,y, taustart)

    tau=taustart
    ind=1
    tol1=tol/exp(AccuracyBoost-1)
    do j=1,size(times)
        tauend = times(j)
        if (tauend<taustart) cycle

        call GaugeInterface_EvolveScal(EV,tau,y,tauend,tol1,ind,c,w)
        yprime = 0
        EV%OutputTransfer =>  Arr
        EV%OutputSources => sources
        if (ncustomsources>0) EV%CustomSources => custom_sources
        call derivs(EV,EV%ScalEqsToPropagate,tau,y,yprime)
        nullify(EV%OutputTransfer, EV%OutputSources, EV%CustomSources)

        a = y(1)
        outputs(1:Transfer_Max, j, EV%q_ix) = Arr
        outputs(Transfer_Max+1, j, EV%q_ix) = a
        outputs(Transfer_Max+2, j, EV%q_ix) = y(2) !etak
        adotoa = 1/(y(1)*dtauda(y(1)))
        ddelta= (yprime(3)*grhoc+yprime(4)*grhob)/(grhob+grhoc)
        delta=(grhoc*y(3)+grhob*y(4))/(grhob+grhoc)
        growth= ddelta/delta/adotoa
        outputs(Transfer_Max+3, j, EV%q_ix) = adotoa !hubble
        outputs(Transfer_Max+4, j, EV%q_ix) = growth
        if (.not. EV%no_phot_multpoles) then
            outputs(Transfer_Max+5, j, EV%q_ix) = y(EV%g_ix+1) !v_g
            if (EV%TightCoupling) then
                outputs(Transfer_Max+6, j, EV%q_ix) = EV%pig
                outputs(Transfer_Max+7, j, EV%q_ix) = EV%pig/4 !just first order result
            else
                outputs(Transfer_Max+6, j, EV%q_ix) = y(EV%g_ix+2) !pi_g
                outputs(Transfer_Max+7, j, EV%q_ix) = y(EV%polind+2) !E_2
            end if
        end if
        if (.not. EV%no_nu_multpoles) then
            outputs(Transfer_Max+8, j, EV%q_ix) = y(EV%r_ix+1) !v_r
        end if
        outputs(Transfer_max + 9:Transfer_max + 9 + nsources-1, j, EV%q_ix) = sources
        if (ncustomsources > 0) then
            outputs(Transfer_max + 9+nsources: &
                Transfer_max + 9 + nsources + ncustomsources-1, j, EV%q_ix) = custom_sources
        end if

        if (global_error_flag/=0) return
    end do
    end subroutine GetOutputEvolutionFork

    function CAMB_TimeEvolution(nq, q, ntimes, times, noutputs, outputs, &
        ncustomsources,c_source_func) result(err)
    use GaugeInterface
    integer, intent(in) :: nq, ntimes, noutputs, ncustomsources
    real(dl), intent(in) :: q(nq), times(ntimes)
    real(dl), intent(out) :: outputs(noutputs, ntimes, nq)
    TYPE(C_FUNPTR), INTENT(IN) :: c_source_func
    integer err
    integer q_ix, i
    Type(EvolutionVars) :: Ev
    procedure(TSource_func), pointer :: old_sources

    if (ncustomsources > 0) then
        ! Convert C to Fortran procedure pointer.
        old_sources => custom_sources_func
        CALL C_F_PROCPOINTER (c_source_func, custom_sources_func)
    end if

    global_error_flag = 0
    outputs = 0
    !$OMP PARALLEL DO DEFAUlT(SHARED),SCHEDUlE(DYNAMIC), PRIVATE(EV, q_ix)
    do q_ix= 1, nq
        if (global_error_flag==0) then
            EV%q_ix = q_ix
            EV%q = q(q_ix)
            EV%TransferOnly=.false.
            EV%q2=EV%q**2
            call GetNumEqns(EV)
            call GetOutputEvolutionFork(EV, times, outputs, 3, ncustomsources)
        end if
    end do
    !$OMP END PARALLEL DO
    if (ncustomsources>0) custom_sources_func => old_sources
    err = global_error_flag
    end function CAMB_TimeEvolution

<<<<<<< HEAD
    function GetAllocatableSize() result(sz)
    Type(dummyAllocatable) :: T
    integer sz

    sz = storage_size(T)

    end function GetAllocatableSize

    subroutine CAMBparams_SetDarkEnergy(P, i, handle)
    Type(CAMBparams), target :: P
    integer, intent(in) :: i
    type(c_ptr), intent(out)  ::  handle

    if (allocated(P%DarkEnergy)) deallocate(P%DarkEnergy)
    if (i==0) then
      allocate(TDarkEnergyFluid::P%DarkEnergy)
    else if (i==1) then
      allocate(TDarkEnergyPPF::P%DarkEnergy)
    else
      error stop 'Unknown dark energy model'
    end if

    !can't reference polymorphic type, but can reference first data entry (which is same thing here)
    handle = c_loc(P%DarkEnergy%w_lam)

    end subroutine CAMBparams_SetDarkEnergy

    subroutine CAMBparams_GetDarkEnergy(P, i,handle)
    Type(CAMBparams), target :: P
    integer, intent(out) :: i
    type(c_ptr), intent(out)  ::  handle

    if (allocated(P%DarkEnergy)) then
        select type (point => P%DarkEnergy)
        class is (TDarkEnergyFluid)
            i =0
        class is (TDarkEnergyPPF)
            i =1
        class default
            i = -1
        end select
        handle = c_loc(P%DarkEnergy%w_lam)
    else
        handle = c_null_ptr
    end if

    end subroutine CAMBparams_GetDarkEnergy

    subroutine CAMBParams_Free(P)
    Type(CAMBparams) :: P

    if (allocated(P%DarkEnergy)) deallocate(P%DarkEnergy)

    end subroutine CAMBParams_Free

    ! END BRIDGE FOR PYTHON
=======

    subroutine CAMB_SetCustomSourcesFunc(ncustomsources, c_source_func, ell_scales)
    use GaugeInterface
    integer, intent(in) :: ncustomsources
    integer, intent(in) :: ell_scales(ncustomsources)
    TYPE(C_FUNPTR), INTENT(IN) :: c_source_func

    num_custom_sources = ncustomsources
    if (allocated(custom_source_ell_scales)) deallocate(custom_source_ell_scales)
    if (ncustomsources > 0) then
        ! Convert C to Fortran procedure pointer.
        CALL C_F_PROCPOINTER (c_source_func, custom_sources_func)
        allocate(custom_source_ell_scales(num_custom_sources))
        custom_source_ell_scales=ell_scales
    else
        nullify(custom_sources_func)
    end if

    end subroutine CAMB_SetCustomSourcesFunc

>>>>>>> acc8a453

    end module handles<|MERGE_RESOLUTION|>--- conflicted
+++ resolved
@@ -441,6 +441,7 @@
         yprime = 0
         EV%OutputTransfer =>  Arr
         EV%OutputSources => sources
+        EV%OutputStep = 0
         if (ncustomsources>0) EV%CustomSources => custom_sources
         call derivs(EV,EV%ScalEqsToPropagate,tau,y,yprime)
         nullify(EV%OutputTransfer, EV%OutputSources, EV%CustomSources)
@@ -514,7 +515,6 @@
     err = global_error_flag
     end function CAMB_TimeEvolution
 
-<<<<<<< HEAD
     function GetAllocatableSize() result(sz)
     Type(dummyAllocatable) :: T
     integer sz
@@ -570,9 +570,6 @@
 
     end subroutine CAMBParams_Free
 
-    ! END BRIDGE FOR PYTHON
-=======
-
     subroutine CAMB_SetCustomSourcesFunc(ncustomsources, c_source_func, ell_scales)
     use GaugeInterface
     integer, intent(in) :: ncustomsources
@@ -592,6 +589,6 @@
 
     end subroutine CAMB_SetCustomSourcesFunc
 
->>>>>>> acc8a453
+    ! END BRIDGE FOR PYTHON
 
     end module handles